--- conflicted
+++ resolved
@@ -2,11 +2,8 @@
 #
 # SPDX-License-Identifier: CC0-1.0
 
-<<<<<<< HEAD
-version: 0.3.0
-=======
+
 version: 0.0.2
->>>>>>> 9bbbb0ab
 tutorial: false
 
 logging:
@@ -57,26 +54,21 @@
   out_logging: true    # When true, logging is printed to console
   year: 2020    # reference year used to derive shapes, info on population and info on GDP
   nprocesses: 5    # number of processes to be used in build_shapes
-<<<<<<< HEAD
   worldpop_api: false
-=======
->>>>>>> 9bbbb0ab
+
 
 clean_osm_data_options:  # osm = OpenStreetMap
   names_by_shapes: true  # Set the country name based on the extended country shapes
   threshold_voltage: 35000  # [V] assets below that voltage threshold will not be used (cable, line, generator, etc.)
   tag_substation: "transmission"  # Filters only substations with 'transmission' tag, ('distribution' also available)
   add_line_endings: true  # When "True", then line endings are added to the dataset of the substations
-<<<<<<< HEAD
-  group_close_buses: true  # When "True", close buses are merged and guarantee the voltage matching among line endings
-=======
 
 build_osm_network:  # Options of the build_osm_network script; osm = OpenStreetMap
   group_close_buses: true  # When "True", close buses are merged and guarantee the voltage matching among line endings
   group_tolerance_buses: 500  # [m] (default 500) Tolerance in meters of the close buses to merge
   split_overpassing_lines: true  # When True, lines overpassing buses are splitted and connected to the bueses
   overpassing_lines_tolerance: 1  # [m] (default 1) Tolerance to identify lines overpassing buses
->>>>>>> 9bbbb0ab
+
 
 base_network:
   min_voltage_substation_offshore: 35000  # [V] minimum voltage of the offshore substations
