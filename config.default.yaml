# SPDX-FileCopyrightText:  PyPSA-Earth and PyPSA-Eur Authors
#
# SPDX-License-Identifier: CC0-1.0

version: 0.6.0
tutorial: false

results_dir: results/
summary_dir: results/

foresight: overnight

countries: ["NG", "BJ"]
# Can be replaced by country ["NG", "BJ"], continent ["Africa"] or user-specific region, see more at https://pypsa-earth.readthedocs.io/en/latest/configuration.html#top-level-configuration

enable:
  retrieve_databundle: true #  Recommended 'true', for the first run. Otherwise data might be missing.
  retrieve_databundle_sector: true
  retrieve_cost_data: true # true: retrieves cost data from technology data and saves in resources/costs.csv, false: uses cost data in data/costs.csv
  download_osm_data: true # If 'true', OpenStreetMap data will be downloaded for the above given countries
  build_natura_raster: false # If True, then an exclusion raster will be build
  build_cutout: false

run:
  name: "" # use this to keep track of runs with different settings
  sector_name: "" # use this to keep track of sector scenario runs
  shared_cutouts: true # set to true to share the default cutout(s) across runs
  # Note: value false requires build_cutout to be enabled
  allow_scenario_failure: false # If True, the workflow will continue even if a scenario in run_scnenario fails

scenario:
  simpl: [""]
  ll: ["copt"]
  clusters: [10]
  opts: [Co2L-3h]
  planning_horizons: # investment years for myopic and perfect; or costs year for overnight
  - 2030
  sopts:
  - "144h"
  demand:
  - "AB"

snapshots:
  start: "2013-01-01"
  end: "2014-01-01"
  inclusive: "left" # end is not inclusive

augmented_line_connection:
  add_to_snakefile: false # If True, includes this rule to the workflow

cluster_options:
  alternative_clustering: false # "False" use Voronoi shapes, "True" use GADM shapes
  simplify_network:
<<<<<<< HEAD
=======
    to_substations: false # network is simplified to nodes with positive or negative power injection (i.e. substations or offwind connections)
    algorithm: kmeans # choose from: [hac, kmeans]
    feature: solar+onwind-time # only for hac. choose from: [solar+onwind-time, solar+onwind-cap, solar-time, solar-cap, solar+offwind-cap] etc.
    exclude_carriers: []
    remove_stubs: true
    remove_stubs_across_borders: false
>>>>>>> 1824702d
    p_threshold_drop_isolated: 20 # [MW] isolated buses are being discarded if bus mean power is below the specified threshold
    p_threshold_merge_isolated: 300 # [MW] isolated buses are being merged into a single isolated bus if a bus mean power is below the specified threshold
    s_threshold_fetch_isolated: false # [-] a share of the national load for merging an isolated network into a backbone network

build_shape_options:
  gadm_layer_id: 1 # GADM level area used for the gadm_shapes. Codes are country-dependent but roughly: 0: country, 1: region/county-like, 2: municipality-like

subregion:
  define_by_gadm: false # name of the subregion. Multiple countries can be part in the same subregion.
  path_custom_shapes: false # (optional) provide the specific absolute path of the custom file e.g. (...\data\custom_shapes.geojson)

clean_osm_data_options: # osm = OpenStreetMap
  threshold_voltage: 51000 # [V] minimum voltage threshold to keep the asset (cable, line, generator, etc.) [V]

build_osm_network: # Options of the build_osm_network script; osm = OpenStreetMap
  group_tolerance_buses: 5000 # [m] (default 5000) Tolerance in meters of the close buses to merge

load_options:
  weather_year: 2013 # Load scenarios available with different weather year (different renewable potentials)
  prediction_year: 2030 # Load scenarios available with different prediction year (GDP, population)
  scale: 1 # scales all load time-series, i.e. 2 = doubles load

electricity:
  hvdc_as_lines: false # should HVDC lines be modeled as `Line` or as `Link` component?
  automatic_emission: false
  automatic_emission_base_year: 1990 # 1990 is taken as default. Any year from 1970 to 2018 can be selected.
  operational_reserve: # like https://genxproject.github.io/GenX/dev/core/#Reserves
    activate: false

  max_hours:
    battery: 6
    H2: 168

  extendable_carriers:
    Generator: [solar, onwind, offwind-ac, offwind-dc, OCGT]
    Store: [battery, H2]

  conventional_carriers: [nuclear, oil, OCGT, CCGT, coal, lignite, geothermal, biomass]
  renewable_carriers: [solar, onwind, offwind-ac, offwind-dc, hydro]

  estimate_renewable_capacities:
    stats: "irena" # False, = greenfield expansion, 'irena' uses IRENA stats to add expansion limits
    year: 2023 # Reference year, available years for IRENA stats are 2000 to 2023

atlite:
  nprocesses: 4
  cutouts:
    cutout-2013-era5:
      module: era5
      dx: 0.3 # cutout resolution
      dy: 0.3 # cutout resolution
      # The cutout time is automatically set by the snapshot range. See `snapshot:` option above and 'build_cutout.py'.
      # time: ["2013-01-01", "2014-01-01"]  # to manually specify a different weather year (~70 years available)
      # The cutout spatial extent [x,y] is automatically set by country selection. See `countires:` option above and 'build_cutout.py'.
      # x: [-12., 35.]  # set cutout range manual, instead of automatic by boundaries of country
      # y: [33., 72]    # manual set cutout range

renewable:
  onwind:
    cutout: cutout-2013-era5
    resource:
      method: wind
      turbine: Vestas_V112_3MW
    capacity_per_sqkm: 3 # conservative, ScholzPhd Tab 4.3.1: 10MW/km^2
    # correction_factor: 0.93
    copernicus:
      # Scholz, Y. (2012). Renewable energy based electricity supply at low costs:
      #  development of the REMix model and application for Europe. ( p.42 / p.28)
      # CLC grid codes:
      # 11X/12X - Various forest types
      # 20  - Shrubs
      # 30  - Herbaceus vegetation
      # 40  - Cropland
      # 50  - Urban
      # 60  - Bare / Sparse vegetation
      # 80  - Permanent water bodies
      # 100 - Moss and lichen
      # 200 - Open sea
      grid_codes: [20, 30, 40, 60, 100, 111, 112, 113, 114, 115, 116, 121, 122, 123, 124, 125, 126]
      distance: 1000
      distance_grid_codes: [50]
    natura: true
    potential: simple # or conservative
    clip_p_max_pu: 1.e-2
    extendable: true
  offwind-ac:
    cutout: cutout-2013-era5
    resource:
      method: wind
      turbine: NREL_ReferenceTurbine_5MW_offshore
    capacity_per_sqkm: 2
    # correction_factor: 0.8855
    # proxy for wake losses
    # from 10.1016/j.energy.2018.08.153
    # until done more rigorously in #153
    copernicus:
      grid_codes: [80, 200]
    natura: true
    max_depth: 50
    max_shore_distance: 30000
    potential: simple # or conservative
    clip_p_max_pu: 1.e-2
    extendable: true
  offwind-dc:
    cutout: cutout-2013-era5
    resource:
      method: wind
      turbine: NREL_ReferenceTurbine_5MW_offshore
    # ScholzPhd Tab 4.3.1: 10MW/km^2
    capacity_per_sqkm: 3
    # correction_factor: 0.8855
    # proxy for wake losses
    # from 10.1016/j.energy.2018.08.153
    # until done more rigorously in #153
    copernicus:
      grid_codes: [80, 200]
    natura: true
    max_depth: 50
    min_shore_distance: 30000
    potential: simple # or conservative
    clip_p_max_pu: 1.e-2
    extendable: true
  solar:
    cutout: cutout-2013-era5
    resource:
      method: pv
      panel: CSi
      orientation: latitude_optimal # will lead into optimal design
      # slope: 0.  # slope: 0 represent a flat panel
      # azimuth: 180.  # azimuth: 180 south orientation
    capacity_per_sqkm: 4.6 # From 1.7 to 4.6 addresses issue #361
    # Determined by comparing uncorrected area-weighted full-load hours to those
    # published in Supplementary Data to
    # Pietzcker, Robert Carl, et al. "Using the sun to decarbonize the power
    # sector: The economic potential of photovoltaics and concentrating solar
    # power." Applied Energy 135 (2014): 704-720.
    correction_factor: 0.854337
    copernicus:
      grid_codes: [20, 30, 40, 50, 60, 90, 100]
    natura: true
    potential: simple # or conservative
    clip_p_max_pu: 1.e-2
    extendable: true
  hydro:
    cutout: cutout-2013-era5
    hydrobasins_level: 6
    resource:
      method: hydro
      hydrobasins: data/hydrobasins/hybas_world.shp
      flowspeed: 1.0 # m/s
      # weight_with_height: false
      # show_progress: true
    carriers: [ror, PHS, hydro]
    PHS_max_hours: 6
    hydro_max_hours: "energy_capacity_totals_by_country" # not active
    hydro_max_hours_default: 6.0 # (optional, default 6) Default value of max_hours for hydro when NaN values are found
    clip_min_inflow: 1.0
    extendable: true
    normalization:
      method: hydro_capacities # 'hydro_capacities' to rescale country hydro production by using hydro_capacities, 'eia' to rescale by eia data, false for no rescaling
      year: 2013 # (optional) year of statistics used to rescale the runoff time series. When not provided, the cutout weather year is used
    multiplier: 1.1 # multiplier applied after the normalization of the hydro production; default 1.0
  csp:
    cutout: cutout-2013-era5
    resource:
      method: csp
      installation: SAM_solar_tower
    capacity_per_sqkm: 2.392 # From 1.7 to 4.6 addresses issue #361
    # Determined by comparing uncorrected area-weighted full-load hours to those
    # published in Supplementary Data to
    # Pietzcker, Robert Carl, et al. "Using the sun to decarbonize the power
    # sector: The economic potential of photovoltaics and concentrating solar
    # power." Applied Energy 135 (2014): 704-720.
    copernicus:
      grid_codes: [20, 30, 40, 60, 90]
      distancing_codes: [50]
      distance_to_codes: 3000
    natura: true
    potential: simple # or conservative
    clip_p_max_pu: 1.e-2
    extendable: true
    csp_model: advanced # simple or advanced

# TODO: Needs to be adjusted for Africa.
# Costs Configuration
costs:
  year: 2030
  version: v0.10.0
  discountrate: [0.071] #, 0.086, 0.111]
  # [EUR/USD] ECB: https://www.ecb.europa.eu/stats/exchange/eurofxref/html/eurofxref-graph-usd.en.html # noqa: E501
  USD2013_to_EUR2013: 0.7532 # [EUR/USD] ECB: https://www.ecb.europa.eu/stats/exchange/eurofxref/html/eurofxref-graph-usd.en.html

monte_carlo:
  # Description: Specify Monte Carlo sampling options for uncertainty analysis.
  # Define the option list for Monte Carlo sampling.
  # Make sure add_to_snakefile is set to true to enable Monte-Carlo
  options:
    add_to_snakefile: false # When set to true, enables Monte Carlo sampling

policy_config:
  hydrogen:
    temporal_matching: "no_res_matching" # either "h2_yearly_matching", "h2_monthly_matching", "no_res_matching"
    spatial_matching: false
    additionality: false # RE electricity is equal to the amount required for additional hydrogen export compared to the 0 export case ("reference_case")
    allowed_excess: 1.0
    is_reference: false # Whether or not this network is a reference case network, relevant only if additionality is _true_
    remove_h2_load: false #Whether or not to remove the h2 load from the network, relevant only if is_reference is _true_
    path_to_ref: "" # Path to the reference case network for additionality calculation, relevant only if additionality is _true_ and is_reference is _false_
    re_country_load: false # Set to "True" to force the RE electricity to be equal to the electricity required for hydrogen export and the country electricity load. "False" excludes the country electricity load from the constraint.

demand_data:
  update_data: true # if true, the workflow downloads the energy balances data saved in data/demand/unsd/data again. Turn on for the first run.
  base_year: 2019

  other_industries: false # Whether or not to include industries that are not specified. some countries have has exaggerated numbers, check carefully.
  aluminium_year: 2019 # Year of the aluminium demand data specified in `data/AL_production.csv`

fossil_reserves:
  oil: 100 #TWh Maybe redundant

export:
  endogenous: false # If true, the export demand is endogenously determined by the model
  endogenous_price: 400 # EUR/MWh # Market price, for wich the hydrogen for endogenous exports is sold. Only considered, if ["export"]["endogenous"] is set to true.
  store: true # [True, False] # specifies whether an export store to balance demand is implemented
  store_capital_costs: "no_costs" # ["standard_costs", "no_costs"] # specifies the costs of the export store. "standard_costs" takes CAPEX of "hydrogen storage tank type 1 including compressor"
  h2export: [10] # Yearly export demand in TWh. Only considered, if ["export"]["endogenous"] is set to false
  export_profile: "ship" # use "ship" or "constant". Only considered, if ["export"]["endogenous"] is set to false
  ship:
    ship_capacity: 0.4 # TWh # 0.05 TWh for new ones, 0.003 TWh for Susio Frontier, 0.4 TWh according to Hampp2021: "Corresponds to 11360 t H2 (l) with LHV of 33.3333 Mwh/t_H2. Cihlar et al 2020 based on IEA 2019, Table 3-B"
    travel_time: 288 # hours # From Agadir to Rotterdam and back (12*24)
    fill_time: 24 # hours, for 48h see Hampp2021
    unload_time: 24 # hours for 48h see Hampp2021

custom_data:
  renewables: [] # ['csp', 'rooftop-solar', 'solar']
  elec_demand: false
  heat_demand: false
  industry_demand: false
  industry_database: false
  transport_demand: false
  water_costs: false
  h2_underground: false
  add_existing: false
  custom_sectors: false
  gas_network: false # If "True" then a custom .csv file must be placed in "resources/custom_data/pipelines.csv" , If "False" the user can choose btw "greenfield" or Model built-in datasets. Please refer to ["sector"] below.
  export_ports: false # If "True" then a custom .csv file must be placed in "data/custom/export_ports.csv"
  airports: false # If "True" then a custom .csv file must be placed in "data/custom/airports.csv". Data format for aiports must be in the format of the airports.csv file in the data folder.

industry:
  reference_year: 2015

solar_thermal:
  clearsky_model: simple
  orientation:
    slope: 45.
    azimuth: 180.

existing_capacities:
  grouping_years_power: [1960, 1965, 1970, 1975, 1980, 1985, 1990, 1995, 2000, 2005, 2010, 2015, 2020, 2025, 2030]
  grouping_years_heat: [1980, 1985, 1990, 1995, 2000, 2005, 2010, 2015, 2019] # these should not extend 2020
  threshold_capacity: 10
  default_heating_lifetime: 20
  conventional_carriers:
  - lignite
  - coal
  - oil
  - uranium

sector:
  gas:
    spatial_gas: true # ALWAYS TRUE
    network: false # ALWAYS FALSE for now (NOT USED)
    network_data: GGIT # Global dataset -> 'GGIT' , European dataset -> 'IGGIELGN'
    network_data_GGIT_status: ["Construction", "Operating", "Idle", "Shelved", "Mothballed", "Proposed"]
  hydrogen:
    network: true
    H2_retrofit_capacity_per_CH4: 0.6
    network_limit: 2000 #GWkm
    network_routes: gas # "gas or "greenfield". If "gas"  ->  the network data are fetched from ["sector"]["gas"]["network_data"]. If "greenfield"  -> the network follows the topology of electrical transmission lines
    gas_network_repurposing: true # If true -> ["sector"]["gas"]["network"] is automatically false
    underground_storage: false
    hydrogen_colors: false
    set_color_shares: false
    blue_share: 0.40
    pink_share: 0.05
  coal:
    spatial_coal: true
    shift_to_elec: true # If true, residential and services demand of coal is shifted to electricity. If false, the final energy demand of coal is disregarded
  lignite:
    spatial_lignite: false

  international_bunkers: false #Whether or not to count the emissions of international aviation and navigation

  oil:
    spatial_oil: true

  district_heating:
    potential: 0.3 #maximum fraction of urban demand which can be supplied by district heating
    #increase of today's district heating demand to potential maximum district heating share
    #progress = 0 means today's district heating share, progress=-1 means maximum fraction of urban demand is supplied by district heating
    progress: 1
    # 2020: 0.0
    # 2030: 0.3
    # 2040: 0.6
    # 2050: 1.0
    district_heating_loss: 0.15
  reduce_space_heat_exogenously: true # reduces space heat demand by a given factor (applied before losses in DH)
  # this can represent e.g. building renovation, building demolition, or if
  # the factor is negative: increasing floor area, increased thermal comfort, population growth
  reduce_space_heat_exogenously_factor: 0.29 # per unit reduction in space heat demand
  # the default factors are determined by the LTS scenario from http://tool.european-calculator.eu/app/buildings/building-types-area/?levers=1ddd4444421213bdbbbddd44444ffffff11f411111221111211l212221
  # 2020: 0.10  # this results in a space heat demand reduction of 10%
  # 2025: 0.09  # first heat demand increases compared to 2020 because of larger floor area per capita
  # 2030: 0.09
  # 2035: 0.11
  # 2040: 0.16
  # 2045: 0.21
  # 2050: 0.29

  tes: true
  tes_tau: # 180 day time constant for centralised, 3 day for decentralised
    decentral: 3
    central: 180
  boilers: true
  oil_boilers: false
  chp: true
  micro_chp: false
  solar_thermal: true
  heat_pump_sink_T: 55 #Celsius, based on DTU / large area radiators; used un build_cop_profiles.py
  time_dep_hp_cop: true #time dependent heat pump coefficient of performance
  solar_cf_correction: 0.788457 # = >>>1/1.2683
  bev_plug_to_wheel_efficiency: 0.2 #kWh/km from EPA https://www.fueleconomy.gov/feg/ for Tesla Model S
  bev_charge_efficiency: 0.9 #BEV (dis-)charging efficiency
  transport_heating_deadband_upper: 20.
  transport_heating_deadband_lower: 15.
  ICE_lower_degree_factor: 0.375 #in per cent increase in fuel consumption per degree above deadband
  ICE_upper_degree_factor: 1.6
  EV_lower_degree_factor: 0.98
  EV_upper_degree_factor: 0.63
  bev_avail_max: 0.95
  bev_avail_mean: 0.8
  bev_dsm_restriction_value: 0.75 #Set to 0 for no restriction on BEV DSM
  bev_dsm_restriction_time: 7 #Time at which SOC of BEV has to be dsm_restriction_value
  v2g: true #allows feed-in to grid from EV battery
  bev_dsm: true #turns on EV battery
  bev_energy: 0.05 #average battery size in MWh
  bev_availability: 0.5 #How many cars do smart charging
  transport_fuel_cell_efficiency: 0.5
  transport_internal_combustion_efficiency: 0.3
  industry_util_factor: 0.7

  biomass_transport: true # biomass transport between nodes
  biomass_transport_default_cost: 0.1 #EUR/km/MWh
  solid_biomass_potential: 40 # TWh/a, Potential of whole modelled area
  biogas_potential: 0.5 # TWh/a, Potential of whole modelled area

  efficiency_heat_oil_to_elec: 0.9
  efficiency_heat_biomass_to_elec: 0.9
  efficiency_heat_gas_to_elec: 0.9

  electricity_distribution_grid: true # adds low voltage buses and shifts AC loads, BEVs, heat pumps, and resistive heaters, micro CHPs to low voltage buses if technologies are present
  solar_rooftop: true # adds distribution side customer rooftop PV (only work if electricity_distribution_grid: true)
  home_battery: true # adds home batteries to low voltage buses ((only work if electricity_distribution_grid: true)
  transmission_efficiency:
    electricity distribution grid:
      efficiency_static: 0.97 # efficiency of distribution grid (i.e. 3% loses)
    H2 pipeline:
      efficiency_per_1000km: 1
      compression_per_1000km: 0.017 # DEA technology data. Mean of  Energy losses, lines 5000-20000 MW and lines >20000 MW for 2020, 2030 and 2050, [%/1000 km]

  dynamic_transport:
    enable: false # If "True", then the BEV and FCEV shares are obtained depending on the "Co2L"-wildcard (e.g. "Co2L0.70: 0.10"). If "False", then the shares are obtained depending on the "demand" wildcard and "planning_horizons" wildcard as listed below (e.g. "DF_2050: 0.08")
    land_transport_electric_share:
      Co2L2.0: 0.00
      Co2L1.0: 0.01
      Co2L0.90: 0.03
      Co2L0.80: 0.06
      Co2L0.70: 0.10
      Co2L0.60: 0.17
      Co2L0.50: 0.27
      Co2L0.40: 0.40
      Co2L0.30: 0.55
      Co2L0.20: 0.69
      Co2L0.10: 0.80
      Co2L0.00: 0.88
    land_transport_fuel_cell_share:
      Co2L2.0: 0.01
      Co2L1.0: 0.01
      Co2L0.90: 0.01
      Co2L0.80: 0.01
      Co2L0.70: 0.01
      Co2L0.60: 0.01
      Co2L0.50: 0.01
      Co2L0.40: 0.01
      Co2L0.30: 0.01
      Co2L0.20: 0.01
      Co2L0.10: 0.01
      Co2L0.00: 0.01

  land_transport_fuel_cell_share: # 1 means all FCEVs HERE
    BU_2030: 0.00
    AP_2030: 0.004
    NZ_2030: 0.02
    DF_2030: 0.01
    AB_2030: 0.01
    BU_2050: 0.00
    AP_2050: 0.06
    NZ_2050: 0.28
    DF_2050: 0.08

  land_transport_electric_share: # 1 means all EVs  # This leads to problems when non-zero HERE
    BU_2030: 0.00
    AP_2030: 0.075
    NZ_2030: 0.13
    DF_2030: 0.01
    AB_2030: 0.01
    BU_2050: 0.00
    AP_2050: 0.42
    NZ_2050: 0.68
    DF_2050: 0.011

  co2_network: true
  co2_sequestration_potential: 200 #MtCO2/a sequestration potential for Europe
  co2_sequestration_cost: 10 #EUR/tCO2 for sequestration of CO2
  shipping_hydrogen_liquefaction: false
  shipping_average_efficiency: 0.4 #For conversion of fuel oil to propulsion in 2011

  shipping_hydrogen_share: #1.0
    BU_2030: 0.00
    AP_2030: 0.00
    NZ_2030: 0.10
    DF_2030: 0.05
    AB_2030: 0.05
    BU_2050: 0.00
    AP_2050: 0.25
    NZ_2050: 0.36
    DF_2050: 0.12

  h2_cavern: true
  marginal_cost_storage: 0
  methanation: true
  helmeth: true
  dac: true
  SMR: true
  SMR CC: true
  cc_fraction: 0.9
  cc: true
  space_heat_share: 0.6 # the share of space heating from all heating. Remainder goes to water heating.
  airport_sizing_factor: 3

  min_part_load_fischer_tropsch: 0.9

  conventional_generation: # generator : carrier
    OCGT: gas
    oil: oil
    coal: coal
    lignite: lignite
    biomass: biomass
  keep_existing_capacities: true

solving:
  solver:
    name: gurobi
    options: gurobi-default<|MERGE_RESOLUTION|>--- conflicted
+++ resolved
@@ -51,15 +51,6 @@
 cluster_options:
   alternative_clustering: false # "False" use Voronoi shapes, "True" use GADM shapes
   simplify_network:
-<<<<<<< HEAD
-=======
-    to_substations: false # network is simplified to nodes with positive or negative power injection (i.e. substations or offwind connections)
-    algorithm: kmeans # choose from: [hac, kmeans]
-    feature: solar+onwind-time # only for hac. choose from: [solar+onwind-time, solar+onwind-cap, solar-time, solar-cap, solar+offwind-cap] etc.
-    exclude_carriers: []
-    remove_stubs: true
-    remove_stubs_across_borders: false
->>>>>>> 1824702d
     p_threshold_drop_isolated: 20 # [MW] isolated buses are being discarded if bus mean power is below the specified threshold
     p_threshold_merge_isolated: 300 # [MW] isolated buses are being merged into a single isolated bus if a bus mean power is below the specified threshold
     s_threshold_fetch_isolated: false # [-] a share of the national load for merging an isolated network into a backbone network
