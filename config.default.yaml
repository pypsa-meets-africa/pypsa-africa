# SPDX-FileCopyrightText:  PyPSA-Earth and PyPSA-Eur Authors
#
# SPDX-License-Identifier: CC0-1.0

<<<<<<< HEAD
version: 0.5.0
=======
version: 0.4.1
>>>>>>> 32c050ee
tutorial: false

logging:
  level: INFO
  format: "%(levelname)s:%(name)s:%(message)s"

results_dir: results/
summary_dir: results/
costs_dir: data/ # TODO change to the equivalent of technology data

foresight: overnight


countries: ["NG", "BJ"]
# Can be replaced by country ["NG", "BJ"], continent ["Africa"] or user-specific region, see more at https://pypsa-earth.readthedocs.io/en/latest/configuration.html#top-level-configuration

enable:
  retrieve_databundle: true #  Recommended 'true', for the first run. Otherwise data might be missing.
  retrieve_databundle_sector: true
  retrieve_cost_data: true # true: retrieves cost data from technology data and saves in resources/costs.csv, false: uses cost data in data/costs.csv
  download_osm_data: true # If 'true', OpenStreetMap data will be downloaded for the above given countries
  build_natura_raster: false # If True, then an exclusion raster will be build
  build_cutout: false
  # If "build_cutout" : true, then environmental data is extracted according to `snapshots` date range and `countries`
  # requires cds API key https://cds.climate.copernicus.eu/api-how-to
  # More information https://atlite.readthedocs.io/en/latest/introduction.html#datasets
  progress_bar: true # show progress bar during downloading routines and other long-running tasks



custom_rules: [] # Default empty [] or link to custom rule file e.g. ["my_folder/my_rules.smk"] that add rules to Snakefile

run:
  name: "" # use this to keep track of runs with different settings
  shared_cutouts: true # set to true to share the default cutout(s) across runs
  # Note: value false requires build_cutout to be enabled
  allow_scenario_failure: false # If True, the workflow will continue even if a scenario in run_scnenario fails

scenario:
  simpl: [""]
  ll: ["copt"]
  clusters: [10]
  opts: [Co2L-3H]
  planning_horizons: # investment years for myopic and perfect; or costs year for overnight
  - 2030
  sopts:
  - "144H"
  demand:
  - "AB"

snapshots:
  start: "2013-01-01"
  end: "2014-01-01"
  inclusive: "left" # end is not inclusive

# definition of the Coordinate Reference Systems
crs:
  geo_crs: EPSG:4326 # general geographic projection, not used for metric measures. "EPSG:4326" is the standard used by OSM and google maps
  distance_crs: EPSG:3857 # projection for distance measurements only. Possible recommended values are "EPSG:3857" (used by OSM and Google Maps)
  area_crs: ESRI:54009 # projection for area measurements only. Possible recommended values are Global Mollweide "ESRI:54009"

# download_osm_data_nprocesses: 10  # (optional) number of threads used to download osm data

augmented_line_connection:
  add_to_snakefile: false # If True, includes this rule to the workflow
  connectivity_upgrade: 2 # Min. lines connection per node,
  # https://networkx.org/documentation/stable/reference/algorithms/generated/networkx.algorithms.connectivity.edge_augmentation.k_edge_augmentation.html#networkx.algorithms.connectivity.edge_augmentation.k_edge_augmentation
  new_line_type: ["HVAC"] # Expanded lines can be either ["HVAC"] or ["HVDC"] or both ["HVAC", "HVDC"]
  min_expansion: 1 # [MW] New created line expands by float/int input
  min_DC_length: 600 # [km] Minimum line length of DC line

cluster_options:
  simplify_network:
    to_substations: false # network is simplified to nodes with positive or negative power injection (i.e. substations or offwind connections)
    algorithm: kmeans # choose from: [hac, kmeans]
    feature: solar+onwind-time # only for hac. choose from: [solar+onwind-time, solar+onwind-cap, solar-time, solar-cap, solar+offwind-cap] etc.
    exclude_carriers: []
    remove_stubs: true
    remove_stubs_across_borders: true
    p_threshold_drop_isolated: 20 # [MW] isolated buses are being discarded if bus mean power is below the specified threshold
    p_threshold_merge_isolated: 300 # [MW] isolated buses are being merged into a single isolated bus if a bus mean power is below the specified threshold
    s_threshold_fetch_isolated: 0.05 # [-] a share of the national load for merging an isolated network into a backbone network
  cluster_network:
    algorithm: kmeans
    feature: solar+onwind-time
    exclude_carriers: []
  alternative_clustering: false # "False" use Voronoi shapes, "True" use GADM shapes
  distribute_cluster: ["load"] # Distributes cluster nodes per country according to ['load'],['pop'] or ['gdp']
  out_logging: true # When "True", logging is printed to console
  aggregation_strategies:
    generators: # use "min" for more conservative assumptions
      p_nom: sum
      p_nom_max: sum
      p_nom_min: sum
      p_min_pu: mean
      marginal_cost: mean
      committable: any
      ramp_limit_up: max
      ramp_limit_down: max
      efficiency: mean

build_shape_options:
  gadm_layer_id: 1 # GADM level area used for the gadm_shapes. Codes are country-dependent but roughly: 0: country, 1: region/county-like, 2: municipality-like
  update_file: false # When true, all the input files are downloaded again and replace the existing files
  out_logging: true # When true, logging is printed to console
  year: 2020 # reference year used to derive shapes, info on population and info on GDP
  nprocesses: 3 # number of processes to be used in build_shapes
  worldpop_method: "standard" # "standard" pulls from web 1kmx1km raster, "api" pulls from API 100mx100m raster,
  # false (not "false") no pop addition to shape which is useful when generating only cutout
  gdp_method: "standard" # "standard" pulls from web 1x1km raster, false (not "false") no gdp addition to shape which useful when generating only cutout
  contended_flag: "set_by_country" # "set_by_country" assigns the contended areas to the countries according to the GADM database, "drop" drops these contended areas from the model

clean_osm_data_options: # osm = OpenStreetMap
  names_by_shapes: true # Set the country name based on the extended country shapes
  threshold_voltage: 51000 # [V] minimum voltage threshold to keep the asset (cable, line, generator, etc.) [V]
  tag_substation: "transmission" # Filters only substations with 'transmission' tag, ('distribution' also available)
  add_line_endings: true # When "True", then line endings are added to the dataset of the substations
  generator_name_method: OSM # Methodology to specify the name to the generator. Options: OSM (name as by OSM dataset), closest_city (name by the closest city)
  use_custom_lines: "OSM_only" # Use OSM (OSM_only), customized (custom_only), or both data sets (add_custom)
  path_custom_lines: false # If exists, provide the specific absolute path of the custom file e.g. (...\data\custom_lines.geojson)
  use_custom_substations: "OSM_only" # Use OSM (OSM_only), customized (custom_only), or both data sets (add_custom)
  path_custom_substations: false # If exists, provide the specific absolute path of the custom file e.g. (...\data\custom_substations.geojson)
  use_custom_cables: "OSM_only" # Use OSM (OSM_only), customized (custom_only), or both data sets (add_custom)
  path_custom_cables: false # If exists, provide the specific absolute path of the custom file e.g. (...\data\custom_cables.geojson)

build_osm_network: # Options of the build_osm_network script; osm = OpenStreetMap
  group_close_buses: true # When "True", close buses are merged and guarantee the voltage matching among line endings
  group_tolerance_buses: 5000 # [m] (default 5000) Tolerance in meters of the close buses to merge
  split_overpassing_lines: true # When True, lines overpassing buses are splitted and connected to the bueses
  overpassing_lines_tolerance: 1 # [m] (default 1) Tolerance to identify lines overpassing buses
  force_ac: false # When true, it forces all components (lines and substation) to be AC-only. To be used if DC assets create problem.

base_network:
  min_voltage_substation_offshore: 51000 # [V] minimum voltage of the offshore substations
  min_voltage_rebase_voltage: 51000 # [V] minimum voltage in base network

load_options:
  ssp: "ssp2-2.6" # shared socio-economic pathway (GDP and population growth) scenario to consider
  weather_year: 2013 # Load scenarios available with different weather year (different renewable potentials)
  prediction_year: 2030 # Load scenarios available with different prediction year (GDP, population)
  scale: 1 # scales all load time-series, i.e. 2 = doubles load

electricity:
  base_voltage: 380.
  voltages: [132., 220., 300., 380., 500., 750.]
  co2limit: 7.75e+7 # European default, 0.05 * 3.1e9*0.5, needs to be adjusted for Africa
  co2base: 1.487e+9 # European default, adjustment to Africa necessary
  agg_p_nom_limits: data/agg_p_nom_minmax.csv
  hvdc_as_lines: false # should HVDC lines be modeled as `Line` or as `Link` component?
  automatic_emission: false
  automatic_emission_base_year: 1990 # 1990 is taken as default. Any year from 1970 to 2018 can be selected.

  operational_reserve: # like https://genxproject.github.io/GenX/dev/core/#Reserves
    activate: false
    epsilon_load: 0.02 # share of total load
    epsilon_vres: 0.02 # share of total renewable supply
    contingency: 0 # fixed capacity in MW

  max_hours:
    battery: 6
    H2: 168

  extendable_carriers:
    Generator: [solar, onwind, offwind-ac, offwind-dc, OCGT]
    StorageUnit: [] # battery, H2
    Store: [battery, H2]
    Link: [] # H2 pipeline

  powerplants_filter: (DateOut >= 2022 or DateOut != DateOut)
  custom_powerplants: false #  "false" use only powerplantmatching (ppm) data, "merge" combines ppm and custom powerplants, "replace" use only custom powerplants

  conventional_carriers: [nuclear, oil, OCGT, CCGT, coal, lignite, geothermal, biomass]
  renewable_carriers: [solar, onwind, offwind-ac, offwind-dc, hydro]

  estimate_renewable_capacities:
    stats: "irena" # False, = greenfield expansion, 'irena' uses IRENA stats to add expansion limits
    year: 2020 # Reference year, available years for IRENA stats are 2000 to 2020
    p_nom_min: 1 # any float, scales the minimum expansion acquired from stats, i.e. 110% of <years>'s capacities => p_nom_min: 1.1
    p_nom_max: false # sets the expansion constraint, False to deactivate this option and use estimated renewable potentials determine by the workflow, float scales the p_nom_min factor accordingly
    technology_mapping:
      # Wind is the Fueltype in ppm.data.Capacity_stats, onwind, offwind-{ac,dc} the carrier in PyPSA-Earth
      Offshore: [offwind-ac, offwind-dc]
      Onshore: [onwind]
      PV: [solar]

lines:
  ac_types:
    132.: "243-AL1/39-ST1A 20.0"
    220.: "Al/St 240/40 2-bundle 220.0"
    300.: "Al/St 240/40 3-bundle 300.0"
    380.: "Al/St 240/40 4-bundle 380.0"
    500.: "Al/St 240/40 4-bundle 380.0"
    750.: "Al/St 560/50 4-bundle 750.0"
  dc_types:
    500.: "HVDC XLPE 1000"
  s_max_pu: 0.7
  s_nom_max: .inf
  length_factor: 1.25
  under_construction: "zero" # 'zero': set capacity to zero, 'remove': remove, 'keep': with full capacity

links:
  p_max_pu: 1.0
  p_nom_max: .inf
  under_construction: "zero" # 'zero': set capacity to zero, 'remove': remove, 'keep': with full capacity

transformers:
  x: 0.1
  s_nom: 2000.
  type: ""

atlite:
  nprocesses: 4
  cutouts:
    cutout-2013-era5:
      module: era5
      dx: 0.3 # cutout resolution
      dy: 0.3 # cutout resolution
      # The cutout time is automatically set by the snapshot range. See `snapshot:` option above and 'build_cutout.py'.
      # time: ["2013-01-01", "2014-01-01"]  # to manually specify a different weather year (~70 years available)
      # The cutout spatial extent [x,y] is automatically set by country selection. See `countires:` option above and 'build_cutout.py'.
      # x: [-12., 35.]  # set cutout range manual, instead of automatic by boundaries of country
      # y: [33., 72]    # manual set cutout range

renewable:
  onwind:
    cutout: cutout-2013-era5
    resource:
      method: wind
      turbine: Vestas_V112_3MW
    capacity_per_sqkm: 3 # conservative, ScholzPhd Tab 4.3.1: 10MW/km^2
    # correction_factor: 0.93
    copernicus:
      # Scholz, Y. (2012). Renewable energy based electricity supply at low costs:
      #  development of the REMix model and application for Europe. ( p.42 / p.28)
      # CLC grid codes:
      # 11X/12X - Various forest types
      # 20  - Shrubs
      # 30  - Herbaceus vegetation
      # 40  - Cropland
      # 50  - Urban
      # 60  - Bare / Sparse vegetation
      # 80  - Permanent water bodies
      # 100 - Moss and lichen
      # 200 - Open sea
      grid_codes: [20, 30, 40, 60, 100, 111, 112, 113, 114, 115, 116, 121, 122, 123, 124, 125, 126]
      distance: 1000
      distance_grid_codes: [50]
    natura: true
    potential: simple # or conservative
    clip_p_max_pu: 1.e-2
    extendable: true
  offwind-ac:
    cutout: cutout-2013-era5
    resource:
      method: wind
      turbine: NREL_ReferenceTurbine_5MW_offshore
    capacity_per_sqkm: 2
    # correction_factor: 0.8855
    # proxy for wake losses
    # from 10.1016/j.energy.2018.08.153
    # until done more rigorously in #153
    copernicus:
      grid_codes: [80, 200]
    natura: true
    max_depth: 50
    max_shore_distance: 30000
    potential: simple # or conservative
    clip_p_max_pu: 1.e-2
    extendable: true
  offwind-dc:
    cutout: cutout-2013-era5
    resource:
      method: wind
      turbine: NREL_ReferenceTurbine_5MW_offshore
    # ScholzPhd Tab 4.3.1: 10MW/km^2
    capacity_per_sqkm: 3
    # correction_factor: 0.8855
    # proxy for wake losses
    # from 10.1016/j.energy.2018.08.153
    # until done more rigorously in #153
    copernicus:
      grid_codes: [80, 200]
    natura: true
    max_depth: 50
    min_shore_distance: 30000
    potential: simple # or conservative
    clip_p_max_pu: 1.e-2
    extendable: true
  solar:
    cutout: cutout-2013-era5
    resource:
      method: pv
      panel: CSi
      orientation: latitude_optimal # will lead into optimal design
      # slope: 0.  # slope: 0 represent a flat panel
      # azimuth: 180.  # azimuth: 180 south orientation
    capacity_per_sqkm: 4.6 # From 1.7 to 4.6 addresses issue #361
    # Determined by comparing uncorrected area-weighted full-load hours to those
    # published in Supplementary Data to
    # Pietzcker, Robert Carl, et al. "Using the sun to decarbonize the power
    # sector: The economic potential of photovoltaics and concentrating solar
    # power." Applied Energy 135 (2014): 704-720.
    correction_factor: 0.854337
    copernicus:
      grid_codes: [20, 30, 40, 50, 60, 90, 100]
    natura: true
    potential: simple # or conservative
    clip_p_max_pu: 1.e-2
    extendable: true
  hydro:
    cutout: cutout-2013-era5
    hydrobasins_level: 6
    resource:
      method: hydro
      hydrobasins: data/hydrobasins/hybas_world.shp
      flowspeed: 1.0 # m/s
      # weight_with_height: false
      # show_progress: true
    carriers: [ror, PHS, hydro]
    PHS_max_hours: 6
    hydro_max_hours: "energy_capacity_totals_by_country" # not active
    hydro_max_hours_default: 6.0 # (optional, default 6) Default value of max_hours for hydro when NaN values are found
    clip_min_inflow: 1.0
    extendable: true
    normalization:
      method: hydro_capacities # 'hydro_capacities' to rescale country hydro production by using hydro_capacities, 'eia' to rescale by eia data, false for no rescaling
      year: 2013 # (optional) year of statistics used to rescale the runoff time series. When not provided, the cutout weather year is used
    multiplier: 1.1 # multiplier applied after the normalization of the hydro production; default 1.0
  csp:
    cutout: cutout-2013-era5
    resource:
      method: csp
      installation: SAM_solar_tower
    capacity_per_sqkm: 2.392 # From 1.7 to 4.6 addresses issue #361
    # Determined by comparing uncorrected area-weighted full-load hours to those
    # published in Supplementary Data to
    # Pietzcker, Robert Carl, et al. "Using the sun to decarbonize the power
    # sector: The economic potential of photovoltaics and concentrating solar
    # power." Applied Energy 135 (2014): 704-720.
    copernicus:
      grid_codes: [20, 30, 40, 60, 90]
      distancing_codes: [50]
      distance_to_codes: 3000
    natura: true
    potential: simple # or conservative
    clip_p_max_pu: 1.e-2
    extendable: true
    csp_model: advanced # simple or advanced

# TODO: Needs to be adjusted for Africa.
costs:
  year: 2030
  version: v0.6.2
  discountrate: [0.071] #, 0.086, 0.111]
  # [EUR/USD] ECB: https://www.ecb.europa.eu/stats/exchange/eurofxref/html/eurofxref-graph-usd.en.html # noqa: E501
  USD2013_to_EUR2013: 0.7532 # [EUR/USD] ECB: https://www.ecb.europa.eu/stats/exchange/eurofxref/html/eurofxref-graph-usd.en.html
  rooftop_share: 0.14 # based on the potentials, assuming  (0.1 kW/m2 and 10 m2/person)
  fill_values:
    FOM: 0
    VOM: 0
    efficiency: 1
    fuel: 0
    investment: 0
    lifetime: 25
    CO2 intensity: 0
    discount rate: 0.07
  marginal_cost: # EUR/MWh
    solar: 0.01
    onwind: 0.015
    offwind: 0.015
    hydro: 0.
    H2: 0.
    electrolysis: 0.
    fuel cell: 0.
    battery: 0.
    battery inverter: 0.
  emission_prices: # in currency per tonne emission, only used with the option Ep
    co2: 0.
  # investment: # EUR/MW
  #   CCGT: 830000
  # FOM: # %/year
  #   CCGT: 3.35
  # VOM: # EUR/MWh
  #   CCGT: 4.2
  # fuel: # EUR/MWh
  #   gas: 10.1
  # lifetime: # years
  #   CCGT: 25.0
  # efficiency: # per unit
  #   CCGT: 0.58
  lines:
    length_factor: 1.25 #to estimate offwind connection costs


monte_carlo:
  # Description: Specify Monte Carlo sampling options for uncertainty analysis.
  # Define the option list for Monte Carlo sampling.
  # Make sure add_to_snakefile is set to true to enable Monte-Carlo
  options:
    add_to_snakefile: false # When set to true, enables Monte Carlo sampling
    samples: 9 # number of optimizations. Note that number of samples when using scipy has to be the square of a prime number
    sampling_strategy: "chaospy" # "pydoe2", "chaospy", "scipy", packages that are supported
    seed: 42 # set seedling for reproducibilty
  # Uncertanties on any PyPSA object are specified by declaring the specific PyPSA object under the key 'uncertainties'.
  # For each PyPSA object, the 'type' and 'args' keys represent the type of distribution and its argument, respectively.
  # Supported distributions types are uniform, normal, lognormal, triangle, beta and gamma.
  # The arguments of the distribution are passed using the key 'args'  as follows, tailored by distribution type
  # normal: [mean, std], lognormal: [mean, std], uniform: [lower_bound, upper_bound],
  # triangle: [mid_point (between 0 - 1)], beta: [alpha, beta], gamma: [shape, scale]
  # More info on the distributions are documented in the Chaospy reference guide...
  # https://chaospy.readthedocs.io/en/master/reference/distribution/index.html
  # An abstract example is as follows:
  # {pypsa network object, e.g. "loads_t.p_set"}:
  # type: {any supported distribution among the previous: "uniform", "normal", ...}
  # args: {arguments passed as a list depending on the distribution, see the above and more at https://pypsa.readthedocs.io/}
  uncertainties:
    loads_t.p_set:
      type: uniform
      args: [0, 1]
    generators_t.p_max_pu.loc[:, n.generators.carrier == "onwind"]:
      type: lognormal
      args: [1.5]
    generators_t.p_max_pu.loc[:, n.generators.carrier == "solar"]:
      type: beta
      args: [0.5, 2]

# ------------------- SECTOR OPTIONS -------------------

policy_config:
  hydrogen:
    temporal_matching: "no_res_matching" # either "h2_yearly_matching", "h2_monthly_matching", "no_res_matching"
    spatial_matching: false
    additionality: false # RE electricity is equal to the amount required for additional hydrogen export compared to the 0 export case ("reference_case")
    allowed_excess: 1.0
    is_reference: false # Whether or not this network is a reference case network, relevant only if additionality is _true_
    remove_h2_load: false #Whether or not to remove the h2 load from the network, relevant only if is_reference is _true_
    path_to_ref: "" # Path to the reference case network for additionality calculation, relevant only if additionality is _true_ and is_reference is _false_
    re_country_load: false # Set to "True" to force the RE electricity to be equal to the electricity required for hydrogen export and the country electricity load. "False" excludes the country electricity load from the constraint.


demand_data:
  update_data: true # if true, the workflow downloads the energy balances data saved in data/demand/unsd/data again. Turn on for the first run.
  base_year: 2019

  other_industries: false # Whether or not to include industries that are not specified. some countries have has exaggerated numbers, check carefully.
  aluminium_year: 2019 # Year of the aluminium demand data specified in `data/AL_production.csv`


fossil_reserves:
  oil: 100 #TWh Maybe redundant

export:
  h2export: [10] # Yearly export demand in TWh
  store: true # [True, False] # specifies whether an export store to balance demand is implemented
  store_capital_costs: "no_costs" # ["standard_costs", "no_costs"] # specifies the costs of the export store. "standard_costs" takes CAPEX of "hydrogen storage tank type 1 including compressor"
  export_profile: "ship" # use "ship" or "constant"
  ship:
    ship_capacity: 0.4 # TWh # 0.05 TWh for new ones, 0.003 TWh for Susio Frontier, 0.4 TWh according to Hampp2021: "Corresponds to 11360 t H2 (l) with LHV of 33.3333 Mwh/t_H2. Cihlar et al 2020 based on IEA 2019, Table 3-B"
    travel_time: 288 # hours # From Agadir to Rotterdam and back (12*24)
    fill_time: 24 # hours, for 48h see Hampp2021
    unload_time: 24 # hours for 48h see Hampp2021

custom_data:
  renewables: [] # ['csp', 'rooftop-solar', 'solar']
  elec_demand: false
  heat_demand: false
  industry_demand: false
  industry_database: false
  transport_demand: false
  water_costs: false
  h2_underground: false
  add_existing: false
  custom_sectors: false
  gas_network: false # If "True" then a custom .csv file must be placed in "resources/custom_data/pipelines.csv" , If "False" the user can choose btw "greenfield" or Model built-in datasets. Please refer to ["sector"] below.

industry:
  reference_year: 2015

solar_thermal:
  clearsky_model: simple
  orientation:
    slope: 45.
    azimuth: 180.

existing_capacities:
  grouping_years_power: [1960, 1965, 1970, 1975, 1980, 1985, 1990, 1995, 2000, 2005, 2010, 2015, 2020, 2025, 2030]
  grouping_years_heat: [1980, 1985, 1990, 1995, 2000, 2005, 2010, 2015, 2019] # these should not extend 2020
  threshold_capacity: 10
  default_heating_lifetime: 20
  conventional_carriers:
  - lignite
  - coal
  - oil
  - uranium

sector:
  gas:
    spatial_gas: true # ALWAYS TRUE
    network: false # ALWAYS FALSE for now (NOT USED)
    network_data: GGIT # Global dataset -> 'GGIT' , European dataset -> 'IGGIELGN'
    network_data_GGIT_status: ["Construction", "Operating", "Idle", "Shelved", "Mothballed", "Proposed"]
  hydrogen:
    network: true
    H2_retrofit_capacity_per_CH4: 0.6
    network_limit: 2000 #GWkm
    network_routes: gas # "gas or "greenfield". If "gas"  ->  the network data are fetched from ["sector"]["gas"]["network_data"]. If "greenfield"  -> the network follows the topology of electrical transmission lines
    gas_network_repurposing: true # If true -> ["sector"]["gas"]["network"] is automatically false
    underground_storage: false
    hydrogen_colors: false
    set_color_shares: false
    blue_share: 0.40
    pink_share: 0.05
  coal:
    shift_to_elec: true # If true, residential and services demand of coal is shifted to electricity. If false, the final energy demand of coal is disregarded

  international_bunkers: false #Whether or not to count the emissions of international aviation and navigation

  oil:
    spatial_oil: true

  district_heating:
    potential: 0.3 #maximum fraction of urban demand which can be supplied by district heating
    #increase of today's district heating demand to potential maximum district heating share
    #progress = 0 means today's district heating share, progress=-1 means maximum fraction of urban demand is supplied by district heating
    progress: 1
    # 2020: 0.0
    # 2030: 0.3
    # 2040: 0.6
    # 2050: 1.0
    district_heating_loss: 0.15
  reduce_space_heat_exogenously: true # reduces space heat demand by a given factor (applied before losses in DH)
  # this can represent e.g. building renovation, building demolition, or if
  # the factor is negative: increasing floor area, increased thermal comfort, population growth
  reduce_space_heat_exogenously_factor: 0.29 # per unit reduction in space heat demand
  # the default factors are determined by the LTS scenario from http://tool.european-calculator.eu/app/buildings/building-types-area/?levers=1ddd4444421213bdbbbddd44444ffffff11f411111221111211l212221
  # 2020: 0.10  # this results in a space heat demand reduction of 10%
  # 2025: 0.09  # first heat demand increases compared to 2020 because of larger floor area per capita
  # 2030: 0.09
  # 2035: 0.11
  # 2040: 0.16
  # 2045: 0.21
  # 2050: 0.29

  tes: true
  tes_tau: # 180 day time constant for centralised, 3 day for decentralised
    decentral: 3
    central: 180
  boilers: true
  oil_boilers: false
  chp: true
  micro_chp: false
  solar_thermal: true
  heat_pump_sink_T: 55 #Celsius, based on DTU / large area radiators; used un build_cop_profiles.py
  time_dep_hp_cop: true #time dependent heat pump coefficient of performance
  solar_cf_correction: 0.788457 # = >>>1/1.2683
  bev_plug_to_wheel_efficiency: 0.2 #kWh/km from EPA https://www.fueleconomy.gov/feg/ for Tesla Model S
  bev_charge_efficiency: 0.9 #BEV (dis-)charging efficiency
  transport_heating_deadband_upper: 20.
  transport_heating_deadband_lower: 15.
  ICE_lower_degree_factor: 0.375 #in per cent increase in fuel consumption per degree above deadband
  ICE_upper_degree_factor: 1.6
  EV_lower_degree_factor: 0.98
  EV_upper_degree_factor: 0.63
  bev_avail_max: 0.95
  bev_avail_mean: 0.8
  bev_dsm_restriction_value: 0.75 #Set to 0 for no restriction on BEV DSM
  bev_dsm_restriction_time: 7 #Time at which SOC of BEV has to be dsm_restriction_value
  v2g: true #allows feed-in to grid from EV battery
  bev_dsm: true #turns on EV battery
  bev_energy: 0.05 #average battery size in MWh
  bev_availability: 0.5 #How many cars do smart charging
  transport_fuel_cell_efficiency: 0.5
  transport_internal_combustion_efficiency: 0.3
  industry_util_factor: 0.7

  biomass_transport: true # biomass transport between nodes
  biomass_transport_default_cost: 0.1 #EUR/km/MWh
  solid_biomass_potential: 40 # TWh/a, Potential of whole modelled area
  biogas_potential: 0.5 # TWh/a, Potential of whole modelled area

  efficiency_heat_oil_to_elec: 0.9
  efficiency_heat_biomass_to_elec: 0.9
  efficiency_heat_gas_to_elec: 0.9

  dynamic_transport:
    enable: false # If "True", then the BEV and FCEV shares are obtained depending on the "Co2L"-wildcard (e.g. "Co2L0.70: 0.10"). If "False", then the shares are obtained depending on the "demand" wildcard and "planning_horizons" wildcard as listed below (e.g. "DF_2050: 0.08")
    land_transport_electric_share:
      Co2L2.0: 0.00
      Co2L1.0: 0.01
      Co2L0.90: 0.03
      Co2L0.80: 0.06
      Co2L0.70: 0.10
      Co2L0.60: 0.17
      Co2L0.50: 0.27
      Co2L0.40: 0.40
      Co2L0.30: 0.55
      Co2L0.20: 0.69
      Co2L0.10: 0.80
      Co2L0.00: 0.88
    land_transport_fuel_cell_share:
      Co2L2.0: 0.01
      Co2L1.0: 0.01
      Co2L0.90: 0.01
      Co2L0.80: 0.01
      Co2L0.70: 0.01
      Co2L0.60: 0.01
      Co2L0.50: 0.01
      Co2L0.40: 0.01
      Co2L0.30: 0.01
      Co2L0.20: 0.01
      Co2L0.10: 0.01
      Co2L0.00: 0.01

  land_transport_fuel_cell_share: # 1 means all FCEVs HERE
    BU_2030: 0.00
    AP_2030: 0.004
    NZ_2030: 0.02
    DF_2030: 0.01
    AB_2030: 0.01
    BU_2050: 0.00
    AP_2050: 0.06
    NZ_2050: 0.28
    DF_2050: 0.08

  land_transport_electric_share: # 1 means all EVs  # This leads to problems when non-zero HERE
    BU_2030: 0.00
    AP_2030: 0.075
    NZ_2030: 0.13
    DF_2030: 0.01
    AB_2030: 0.01
    BU_2050: 0.00
    AP_2050: 0.42
    NZ_2050: 0.68
    DF_2050: 0.011

  co2_network: true
  co2_sequestration_potential: 200 #MtCO2/a sequestration potential for Europe
  co2_sequestration_cost: 10 #EUR/tCO2 for sequestration of CO2
  hydrogen_underground_storage: true
  shipping_hydrogen_liquefaction: false
  shipping_average_efficiency: 0.4 #For conversion of fuel oil to propulsion in 2011

  shipping_hydrogen_share: #1.0
    BU_2030: 0.00
    AP_2030: 0.00
    NZ_2030: 0.10
    DF_2030: 0.05
    AB_2030: 0.05
    BU_2050: 0.00
    AP_2050: 0.25
    NZ_2050: 0.36
    DF_2050: 0.12

  gadm_level: 1
  h2_cavern: true
  marginal_cost_storage: 0
  methanation: true
  helmeth: true
  dac: true
  SMR: true
  SMR CC: true
  cc_fraction: 0.9
  cc: true
  space_heat_share: 0.6 # the share of space heating from all heating. Remainder goes to water heating.
  airport_sizing_factor: 3

  min_part_load_fischer_tropsch: 0.9

  conventional_generation: # generator : carrier
    OCGT: gas
    #Gen_Test: oil # Just for testing purposes


solving:
  options:
    formulation: kirchhoff
    load_shedding: true
    noisy_costs: true
    min_iterations: 4
    max_iterations: 6
    clip_p_max_pu: 0.01
    skip_iterations: true
    track_iterations: false
    # nhours: 10

  solver:
    name: gurobi
    options: gurobi-default

  solver_options:
    highs-default:
      # refer to https://ergo-code.github.io/HiGHS/dev/options/definitions/
      threads: 4
      solver: "ipm"
      run_crossover: "off"
      small_matrix_value: 1e-6
      large_matrix_value: 1e9
      primal_feasibility_tolerance: 1e-5
      dual_feasibility_tolerance: 1e-5
      ipm_optimality_tolerance: 1e-4
      parallel: "on"
      random_seed: 123
    gurobi-default:
      threads: 4
      method: 2 # barrier
      crossover: 0
      BarConvTol: 1.e-6
      Seed: 123
      AggFill: 0
      PreDual: 0
      GURO_PAR_BARDENSETHRESH: 200
    gurobi-numeric-focus:
      NumericFocus: 3 # Favour numeric stability over speed
      method: 2 # barrier
      crossover: 0 # do not use crossover
      BarHomogeneous: 1 # Use homogeneous barrier if standard does not converge
      BarConvTol: 1.e-5
      FeasibilityTol: 1.e-4
      OptimalityTol: 1.e-4
      ObjScale: -0.5
      threads: 8
      Seed: 123
    gurobi-fallback: # Use gurobi defaults
      crossover: 0
      method: 2 # barrier
      BarHomogeneous: 1 # Use homogeneous barrier if standard does not converge
      BarConvTol: 1.e-5
      FeasibilityTol: 1.e-5
      OptimalityTol: 1.e-5
      Seed: 123
      threads: 8
    cplex-default:
      threads: 4
      lpmethod: 4 # barrier
      solutiontype: 2 # non basic solution, ie no crossover
      barrier.convergetol: 1.e-5
      feasopt.tolerance: 1.e-6
    copt-default:
      Threads: 8
      LpMethod: 2
      Crossover: 0
    cbc-default: {} # Used in CI
    glpk-default: {} # Used in CI

  mem: 30000 #memory in MB; 20 GB enough for 50+B+I+H2; 100 GB for 181+B+I+H2


plotting:
  map:
    figsize: [7, 7]
    boundaries: [-10.2, 29, 35, 72]
    p_nom:
      bus_size_factor: 5.e+4
      linewidth_factor: 3.e+3
    color_geomap:
      ocean: white
      land: whitesmoke

  costs_max: 10
  costs_threshold: 0.2

  energy_max: 20000
  energy_min: -20000
  energy_threshold: 15

  vre_techs:
  - onwind
  - offwind-ac
  - offwind-dc
  - solar
  - ror
  conv_techs:
  - OCGT
  - CCGT
  - nuclear
  - Nuclear
  - coal
  - oil
  storage_techs:
  - hydro+PHS
  - battery
  - H2
  renewable_storage_techs:
  - PHS
  - hydro
  load_carriers:
  - AC load
  AC_carriers:
  - AC line
  - AC transformer
  link_carriers:
  - DC line
  - Converter AC-DC
  heat_links:
  - heat pump
  - resistive heater
  - CHP heat
  - CHP electric
  - gas boiler
  - central heat pump
  - central resistive heater
  - central CHP heat
  - central CHP electric
  - central gas boiler
  heat_generators:
  - gas boiler
  - central gas boiler
  - solar thermal collector
  - central solar thermal collector

  tech_colors:
    onwind: #235ebc
    onshore wind: #235ebc
    offwind: #6895dd
    offwind-ac: #6895dd
    offshore wind: #6895dd
    offshore wind ac: #6895dd
    offshore wind (AC): #6895dd
    offwind-dc: #74c6f2
    offshore wind dc: #74c6f2
    offshore wind (DC): #74c6f2
    wave: #004444
    hydro: #08ad97
    hydro+PHS: #08ad97
    PHS: #08ad97
    hydro reservoir: #08ad97
    hydroelectricity: #08ad97
    ror: #4adbc8
    run of river: #4adbc8
    solar: #f9d002
    solar PV: #f9d002
    solar thermal: #ffef60
    solar rooftop: #ffef60
    biomass: #0c6013
    solid biomass: #06540d
    solid biomass for industry co2 from atmosphere: #654321
    solid biomass for industry co2 to stored: #654321
    solid biomass for industry CC: #654321
    biogas: #23932d
    waste: #68896b
    geothermal: #ba91b1
    OCGT: #d35050
    OCGT marginal: sandybrown
    OCGT-heat: #ee8340
    gas: #d35050
    natural gas: #d35050
    gas boiler: #ee8340
    gas boilers: #ee8340
    gas boiler marginal: #ee8340
    gas-to-power/heat: brown
    SMR: #4F4F2F
    SMR CC: darkblue
    oil: #262626
    oil boiler: #B5A642
    oil emissions: #666666
    gas for industry: #333333
    gas for industry CC: brown
    gas for industry co2 to atmosphere: #654321
    gas for industry co2 to stored: #654321
    nuclear: #ff9000
    Nuclear: r
    Nuclear marginal: r
    uranium: r
    coal: #707070
    Coal: k
    Coal marginal: k
    lignite: #9e5a01
    Lignite: grey
    Lignite marginal: grey
    H2: #ea048a
    H2 for industry: #222222
    H2 for shipping: #6495ED
    H2 liquefaction: m
    hydrogen storage: #ea048a
    battery: slategray
    battery discharger: slategray
    battery charger: slategray
    battery storage: slategray
    home battery: #614700
    home battery storage: #614700
    lines: #70af1d
    transmission lines: #70af1d
    AC: #70af1d
    AC-AC: #70af1d
    AC line: #70af1d
    links: #8a1caf
    HVDC links: #8a1caf
    DC: #8a1caf
    DC-DC: #8a1caf
    DC link: #8a1caf
    load: #ff0000
    load shedding: #ff0000
    Electric load: b
    electricity: k
    electric demand: k
    electricity distribution grid: y
    heat: darkred
    Heat load: r
    heat pumps: #76EE00
    heat pump: #76EE00
    air heat pump: #76EE00
    ground heat pump: #40AA00
    CHP: r
    CHP heat: r
    CHP electric: r
    heat demand: darkred
    rural heat: #880000
    central heat: #b22222
    decentral heat: #800000
    low-temperature heat for industry: #991111
    process heat: #FF3333
    power-to-heat: red
    resistive heater: pink
    Sabatier: #FF1493
    methanation: #FF1493
    power-to-gas: purple
    power-to-liquid: darkgreen
    helmeth: #7D0552
    DAC: deeppink
    co2 stored: #123456
    CO2 pipeline: gray
    CO2 sequestration: #123456
    co2: #123456
    co2 vent: #654321
    process emissions: #222222
    process emissions CC: gray
    process emissions to stored: #444444
    process emissions to atmosphere: #888888
    agriculture heat: #D07A7A
    agriculture machinery oil: #1e1e1e
    agriculture machinery oil emissions: #111111
    agriculture electricity: #222222
    Fischer-Tropsch: #44DD33
    kerosene for aviation: #44BB11
    naphtha for industry: #44FF55
    land transport oil: #44DD33
    land transport oil emissions: #666666
    land transport fuel cell: #AAAAAA
    land transport EV: grey
    V2G: grey
    BEV charger: grey
    shipping: #6495ED
    shipping oil: #6495ED
    shipping oil emissions: #6495ED
    water tanks: #BBBBBB
    hot water storage: #BBBBBB
    hot water charging: #BBBBBB
    hot water discharging: #999999
    Li ion: grey
    district heating: #CC4E5C
    retrofitting: purple
    building retrofitting: purple
    solid biomass transport: green
    biomass EOP: green
    high-temp electrolysis: magenta
    today: #D2691E
    Ambient: k

  nice_names:
    OCGT: Open-Cycle Gas
    CCGT: Combined-Cycle Gas
    offwind-ac: Offshore Wind (AC)
    offwind-dc: Offshore Wind (DC)
    onwind: Onshore Wind
    solar: Solar
    PHS: Pumped Hydro Storage
    hydro: Reservoir & Dam
    battery: Battery Storage
    H2: Hydrogen Storage
    lines: Transmission Lines
    ror: Run of River<|MERGE_RESOLUTION|>--- conflicted
+++ resolved
@@ -2,11 +2,7 @@
 #
 # SPDX-License-Identifier: CC0-1.0
 
-<<<<<<< HEAD
-version: 0.5.0
-=======
 version: 0.4.1
->>>>>>> 32c050ee
 tutorial: false
 
 logging:
