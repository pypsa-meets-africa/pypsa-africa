--- conflicted
+++ resolved
@@ -1,12 +1,8 @@
 # SPDX-FileCopyrightText:  PyPSA-Earth and PyPSA-Eur Authors
 #
 # SPDX-License-Identifier: CC0-1.0
-<<<<<<< HEAD
-version: 0.5.0
-=======
 
 version: 0.4.1
->>>>>>> 32c050ee
 tutorial: true
 
 
