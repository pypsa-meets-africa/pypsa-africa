--- conflicted
+++ resolved
@@ -5,19 +5,13 @@
 
 from shutil import copy
 
-<<<<<<< HEAD
-from _helpers import mock_snakemake
-=======
-from _helpers import BASE_DIR
->>>>>>> 6d45a1a7
+from _helpers import BASE_DIR, get_path, mock_snakemake
 
 files_to_copy = {
-    os.path.join(BASE_DIR, "./config.yaml"): "config.yaml",
-    os.path.join(BASE_DIR, "./Snakefile"): "Snakefile",
-    os.path.join(BASE_DIR, "./scripts/solve_network.py"): "solve_network.py",
-    os.path.join(
-        BASE_DIR, "./scripts/prepare_sector_network.py"
-    ): "prepare_sector_network.py",
+    get_path(BASE_DIR, "./config.yaml"): "config.yaml",
+    get_path(BASE_DIR, "./Snakefile"): "Snakefile",
+    get_path(BASE_DIR, "./scripts/solve_network.py"): "solve_network.py",
+    get_path(BASE_DIR, "./scripts/prepare_sector_network.py"): "prepare_sector_network.py",
 }
 
 if __name__ == "__main__":
