--- conflicted
+++ resolved
@@ -1133,12 +1133,10 @@
         0.0, cluster_config.get("p_threshold_drop_isolated", 0.0)
     )
     p_threshold_merge_isolated = cluster_config.get("p_threshold_merge_isolated", False)
-<<<<<<< HEAD
-=======
     s_threshold_fetch_isolated = cluster_config.get("s_threshold_fetch_isolated", False)
-
->>>>>>> cea0dc03
+    
     n = drop_isolated_nodes(n, threshold=p_threshold_drop_isolated)
+    
     if p_threshold_merge_isolated:
         n, merged_nodes_map = merge_isolated_nodes(
             n,
