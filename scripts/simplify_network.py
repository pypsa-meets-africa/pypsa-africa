--- conflicted
+++ resolved
@@ -525,26 +525,6 @@
         p: {k: getattr(pd.Series, v) for k, v in aggregation_strategies[p].items()}
         for p in aggregation_strategies.keys()
     }
-<<<<<<< HEAD
-    try:
-        n, trafo_map = simplify_network_to_380(n, linetype)
-
-        n, simplify_links_map = simplify_links(
-            n,
-            technology_costs,
-            snakemake.config,
-            snakemake.output,
-            aggregation_strategies,
-        )
-
-        n, stub_map = remove_stubs(
-            n,
-            technology_costs,
-            snakemake.config,
-            snakemake.output,
-            aggregation_strategies=aggregation_strategies,
-        )
-=======
     n, trafo_map = simplify_network_to_380(n, linetype)
 
     n, simplify_links_map = simplify_links(
@@ -558,7 +538,6 @@
         snakemake.output,
         aggregation_strategies=aggregation_strategies,
     )
->>>>>>> b745abe7
 
         busmaps = [trafo_map, simplify_links_map, stub_map]
 
