#!/usr/bin/env python
# -*- coding: utf-8 -*-

# SPDX-FileCopyrightText:  PyPSA-Earth and PyPSA-Eur Authors
#
# SPDX-License-Identifier: AGPL-3.0-or-later

# -*- coding: utf-8 -*-
"""
Calculates for each network node the (i) installable capacity (based on land-
use), (ii) the available generation time series (based on weather data), and
(iii) the average distance from the node for onshore wind, AC-connected
offshore wind, DC-connected offshore wind and solar PV generators. For hydro
generators, it calculates the expected inflows. In addition for offshore wind
it calculates the fraction of the grid connection which is under water.

Relevant settings
-----------------

.. code:: yaml

    snapshots:

    atlite:
        nprocesses:

    renewable:
        {technology}:
            cutout:
            copernicus:
                grid_codes:
                distance:
                distance_grid_codes:
            natura:
            max_depth:
            max_shore_distance:
            min_shore_distance:
            capacity_per_sqkm:
            correction_factor:
            potential:
            min_p_max_pu:
            clip_p_max_pu:
            resource:
            clip_min_inflow:

.. seealso::
    Documentation of the configuration file ``config.yaml`` at
    :ref:`snapshots_cf`, :ref:`atlite_cf`, :ref:`renewable_cf`

Inputs
------

- ``data/copernicus/PROBAV_LC100_global_v3.0.1_2019-nrt_Discrete-Classification-map_EPSG-4326.tif``: `Copernicus Land Service <https://land.copernicus.eu/global/products/lc>`_ inventory on 23 land use classes (e.g. forests, arable land, industrial, urban areas) based on UN-FAO classification. See `Table 4 in the PUM <https://land.copernicus.eu/global/sites/cgls.vito.be/files/products/CGLOPS1_PUM_LC100m-V3_I3.4.pdf>`_ for a list of all classes.

    .. image:: /img/copernicus.png
        :width: 33 %

- ``data/gebco/GEBCO_2021_TID.nc``: A `bathymetric <https://en.wikipedia.org/wiki/Bathymetry>`_ data set with a global terrain model for ocean and land at 15 arc-second intervals by the `General Bathymetric Chart of the Oceans (GEBCO) <https://www.gebco.net/data_and_products/gridded_bathymetry_data/>`_.

    .. image:: /img/gebco_2021_grid_image.jpg
        :width: 50 %

    **Source:** `GEBCO <https://www.gebco.net/data_and_products/images/gebco_2019_grid_image.jpg>`_

- ``resources/natura.tiff``: confer :ref:`natura`
- ``resources/offshore_shapes.geojson``: confer :ref:`shapes`
- ``resources/.geojson``: (if not offshore wind), confer :ref:`busregions`
- ``resources/regions_offshore.geojson``: (if offshore wind), :ref:`busregions`
- ``"cutouts/" + config["renewable"][{technology}]['cutout']``: :ref:`cutout`
- ``networks/base.nc``: :ref:`base`

Outputs
-------

- ``resources/profile_{technology}.nc``, except hydro technology, with the following structure

    ===================  ==========  =========================================================
    Field                Dimensions  Description
    ===================  ==========  =========================================================
    profile              bus, time   the per unit hourly availability factors for each node
    -------------------  ----------  ---------------------------------------------------------
    weight               bus         sum of the layout weighting for each node
    -------------------  ----------  ---------------------------------------------------------
    p_nom_max            bus         maximal installable capacity at the node (in MW)
    -------------------  ----------  ---------------------------------------------------------
    potential            y, x        layout of generator units at cutout grid cells inside the
                                     Voronoi cell (maximal installable capacity at each grid
                                     cell multiplied by capacity factor)
    -------------------  ----------  ---------------------------------------------------------
    average_distance     bus         average distance of units in the Voronoi cell to the
                                     grid node (in km)
    -------------------  ----------  ---------------------------------------------------------
    underwater_fraction  bus         fraction of the average connection distance which is
                                     under water (only for offshore)
    ===================  ==========  =========================================================

- ``resources/profile_hydro.nc`` for the hydro technology
    ===================  ================  ========================================================
    Field                Dimensions        Description
    ===================  ================  ========================================================
    inflow               plant, time       Inflow to the state of charge (in MW),
                                           e.g. due to river inflow in hydro reservoir.
    ===================  ================  ========================================================

    - **profile**

    .. image:: /img/profile_ts.png
        :width: 33 %
        :align: center

    - **p_nom_max**

    .. image:: /img/p_nom_max_hist.png
        :width: 33 %
        :align: center

    - **potential**

    .. image:: /img/potential_heatmap.png
        :width: 33 %
        :align: center

    - **average_distance**

    .. image:: /img/distance_hist.png
        :width: 33 %
        :align: center

    - **underwater_fraction**

    .. image:: /img/underwater_hist.png
        :width: 33 %
        :align: center

Description
-----------

This script leverages on atlite function to derivate hourly time series for an entire year
for solar, wind (onshore and offshore), and hydro data.

This script functions at two main spatial resolutions: the resolution of the
network nodes and their `Voronoi cells
<https://en.wikipedia.org/wiki/Voronoi_diagram>`_, and the resolution of the
cutout grid cells for the weather data. Typically the weather data grid is
finer than the network nodes, so we have to work out the distribution of
generators across the grid cells within each Voronoi cell. This is done by
taking account of a combination of the available land at each grid cell and the
capacity factor there.

This uses the Copernicus land use data,
Natura2000 nature reserves and GEBCO bathymetry data.

.. image:: /img/eligibility.png
    :width: 50 %
    :align: center

To compute the layout of generators in each node's Voronoi cell, the
installable potential in each grid cell is multiplied with the capacity factor
at each grid cell. This is done since we assume more generators are installed
at cells with a higher capacity factor.

.. image:: /img/offwinddc-gridcell.png
    :width: 50 %
    :align: center

.. image:: /img/offwindac-gridcell.png
    :width: 50 %
    :align: center

.. image:: /img/onwind-gridcell.png
    :width: 50 %
    :align: center

.. image:: /img/solar-gridcell.png
    :width: 50 %
    :align: center

This layout is then used to compute the generation availability time series
from the weather data cutout from ``atlite``.

Two methods are available to compute the maximal installable potential for the
node (`p_nom_max`): ``simple`` and ``conservative``:

- ``simple`` adds up the installable potentials of the individual grid cells.
  If the model comes close to this limit, then the time series may slightly
  overestimate production since it is assumed the geographical distribution is
  proportional to capacity factor.

- ``conservative`` ascertains the nodal limit by increasing capacities
  proportional to the layout until the limit of an individual grid cell is
  reached.
"""
import functools
import time
from math import isnan

import atlite
import country_converter as coco
import geopandas as gpd
import numpy as np
import pandas as pd
import progressbar as pgb
import xarray as xr
<<<<<<< HEAD
from _helpers import configure_logging, create_logger, mock_snakemake
=======
from _helpers import BASE_DIR, configure_logging, create_logger
>>>>>>> 4bf2e84d
from add_electricity import load_powerplants
from dask.distributed import Client
from pypsa.geo import haversine
from shapely.geometry import LineString, Point, box

cc = coco.CountryConverter()

logger = create_logger(__name__)


COPERNICUS_CRS = "EPSG:4326"
GEBCO_CRS = "EPSG:4326"


def check_cutout_match(cutout):
    cutout_box = box(*cutout.bounds)
    region_box = box(*regions.total_bounds)

    assert not region_box.intersection(cutout_box).is_empty, (
        "The requested region is completely out of the cutout area.\n\r"
        "Check please the provided cutout.\n\r"
        "More details on cutout generation are available in docs:\n\r"
        "https://pypsa-earth.readthedocs.io/en/latest/tutorial.html\n\r"
    )

    if not region_box.covered_by(cutout_box):
        logger.warning(
            "Weather data does not fully cover the requester region.\n\r"
            "It's recommended to check the provided cutout.\n\r"
            "More details on cutout generation are available in docs:\n\r"
            "https://pypsa-earth.readthedocs.io/en/latest/tutorial.html"
        )


def get_eia_annual_hydro_generation(fn, countries):
    # in billion kWh/a = TWh/a
    df = pd.read_csv(fn, skiprows=1, index_col=1, na_values=[" ", "--"]).iloc[1:, 1:]
    df.index = df.index.str.strip()

    df.loc["Germany"] = df.filter(like="Germany", axis=0).sum()
    df.loc["Serbia"] += df.loc["Kosovo"]
    df = df.loc[~df.index.str.contains("Former")]
    df.drop(["World", "Germany, West", "Germany, East"], inplace=True)

    df.index = cc.convert(df.index, to="iso2")
    df.index.name = "countries"

    df = df.T[countries] * 1e6  # in MWh/a
    df.index = df.index.astype(int)

    return df


def get_hydro_capacities_annual_hydro_generation(fn, countries, year):
    hydro_stats = (
        pd.read_csv(
            fn,
            comment="#",
            keep_default_na=False,
            na_values=["-", ""],
            index_col=0,
        )
        .rename({"Country": "countries"}, axis=1)
        .set_index("countries")
    )
    hydro_prod_by_country = (
        hydro_stats[hydro_stats.index.isin(countries)][
            ["InflowHourlyAvg[GWh]"]
        ].transpose()
        * 1e3
        * 8760
    )  # change unit to MWh/y
    hydro_prod_by_country.index = pd.Index([year])

    return hydro_prod_by_country


def check_cutout_completeness(cf):
    """
    Check if a cutout contains missed values.

    That may be the case due to some issues with accessibility of ERA5
    data See for details
    https://confluence.ecmwf.int/display/CUSF/Missing+data+in+ERA5T
    Returns share of cutout cells with missed data
    """
    n_missed_cells = pd.isnull(cf).sum()
    n_cells = len(np.ndarray.flatten(cf.data))
    share_missed_cells = 100 * (n_missed_cells / n_cells)
    if share_missed_cells > 0:
        logger.warning(
            f"A provided cutout contains missed data:\r\n content of {share_missed_cells:2.1f}% all cutout cells is lost"
        )
    return share_missed_cells


def estimate_bus_loss(data_column, tech):
    """
    Calculated share of buses with data loss due to flaws in the cutout data.

    Returns share of the buses with missed data
    """
    n_weights_initial = len(data_column)
    n_lost_weights = pd.isnull(data_column).sum()
    share_missed_buses = 100 * (n_lost_weights / n_weights_initial)
    if share_missed_buses >= 30:
        recommend_msg = "\r\nYou may want to re-generate the cutout"
    else:
        recommend_msg = ""

    if n_lost_weights > 0:
        logger.warning(
            f"Missed cutout cells have resulted in data loss:\r\n for {tech} {share_missed_buses:2.1f}% buses overall {recommend_msg}"
        )
    return share_missed_buses


def filter_cutout_region(cutout, regions):
    """
    Filter the cutout to focus on the region of interest.
    """
    # filter cutout regions to focus on the region of interest
    minx, miny, maxx, maxy = regions.total_bounds
    minx, maxx = max(-180.0, minx - cutout.dx), min(180.0, maxx + cutout.dx)
    miny, maxy = max(-90.0, miny - cutout.dy), min(90.0, maxy + cutout.dy)
    cutout.data = cutout.data.sel(x=slice(minx, maxx), y=slice(miny, maxy))
    return cutout


def rescale_hydro(plants, runoff, normalize_using_yearly, normalization_year):
    """
    Function used to rescale the inflows of the hydro capacities to match
    country statistics.

    Parameters
    ----------
    plants : DataFrame
        Run-of-river plants orf dams with lon, lat, countries, installed_hydro columns.
        Countries and installed_hydro column are only used with normalize_using_yearly
        installed_hydro column shall be a boolean vector specifying whether that plant
        is currently installed and used to normalize the inflows
    runoff : xarray object
        Runoff at each bus
    normalize_using_yearly : DataFrame
        Dataframe that specifies for every country the total hydro production
    year : int
        Year used for normalization
    """

    if plants.empty or plants.installed_hydro.any() == False:
        logger.info("No bus has installed hydro plants, ignoring normalization.")
        return runoff

    years_statistics = normalize_using_yearly.index
    if isinstance(years_statistics, pd.DatetimeIndex):
        years_statistics = years_statistics.year
    else:
        years_statistics = years_statistics.astype(int)

    years_statistics = years_statistics.unique()

    if normalization_year not in set(years_statistics):
        logger.warning(
            f"Missing hydro statistics for year {normalization_year}; no normalization performed."
        )
    else:
        # get buses that have installed hydro capacity to be used to compute
        # the normalization
        normalization_buses = plants[plants.installed_hydro == True].index

        # check nans
        share_nans = float(runoff.isnull().sum() / runoff.shape[0] / runoff.shape[1])
        if share_nans > 1e-4:
            logger.warning(
                "Share of NaN values in hydro cutout: {:.2f}%".format(100 * share_nans)
            )

        # average yearly runoff by plant
        yearlyavg_runoff_by_plant = (
            runoff.rename("runoff").mean("time", skipna=True).to_dataframe()
        ) * 8760.0

        yearlyavg_runoff_by_plant["country"] = plants.loc[
            yearlyavg_runoff_by_plant.index, "countries"
        ]

        # group runoff by country
        grouped_runoffs = (
            yearlyavg_runoff_by_plant.loc[normalization_buses].groupby("country").sum()
        )

        # common country indices
        common_countries = normalize_using_yearly.columns.intersection(
            grouped_runoffs.index
        )

        tot_common_yearly = np.nansum(
            normalize_using_yearly.loc[normalization_year, common_countries]
        )
        tot_common_runoff = np.nansum(grouped_runoffs.runoff[common_countries])

        # define default_factor. When nan values, used the default 1.0
        default_factor = 1.0
        if not (
            isnan(tot_common_yearly)
            or isnan(tot_common_runoff)
            or tot_common_runoff <= 0.0
        ):
            default_factor = tot_common_yearly / tot_common_runoff

        def create_scaling_factor(
            normalize_yearly, grouped_runoffs, year, c_bus, default_value=1.0
        ):
            if c_bus in normalize_yearly.columns and c_bus in grouped_runoffs.index:
                # normalization in place
                return (
                    np.nansum(normalize_yearly.loc[year, c_bus])
                    / grouped_runoffs.runoff[c_bus]
                )
            elif c_bus not in normalize_yearly.columns:
                # data not available in the normalization procedure
                # return unity factor
                return default_value
            elif c_bus not in grouped_runoffs.index:
                # no hydro inflows available for he country
                return default_value

        unique_countries = plants.countries.unique()
        missing_countries_normalization = np.setdiff1d(
            unique_countries, normalize_using_yearly.columns
        )
        missing_countries_grouped_runoff = np.setdiff1d(
            unique_countries, grouped_runoffs.index
        )

        if missing_countries_normalization.size != 0:
            logger.warning(
                f"Missing countries in the normalization dataframe: "
                + ", ".join(missing_countries_normalization)
                + ". Default value used"
            )

        if missing_countries_grouped_runoff.size != 0:
            logger.warning(
                f"Missing installed plants in: "
                + ", ".join(missing_countries_grouped_runoff)
                + ". Default value used"
            )

        # matrix used to scale the runoffs
        scaling_matrix = xr.DataArray(
            [
                create_scaling_factor(
                    normalize_using_yearly,
                    grouped_runoffs,
                    normalization_year,
                    c_bus,
                    default_factor,
                )
                * np.ones(runoff.time.shape)
                for c_bus in plants.countries
            ],
            coords=dict(
                plant=plants.index.values,
                time=runoff.time.values,
            ),
        )

        # Check all buses to be in the final dataset
        missing_buses = plants.index.difference(scaling_matrix.plant)
        if len(missing_buses) > 0:
            logger.warning(f"Missing hydro inflows for buses: {missing_buses}")

        runoff *= scaling_matrix

    return runoff


if __name__ == "__main__":
    if "snakemake" not in globals():
        snakemake = mock_snakemake("build_renewable_profiles", technology="solar")

    configure_logging(snakemake)

    pgb.streams.wrap_stderr()
    countries = snakemake.params.countries
    paths = snakemake.input
    nprocesses = int(snakemake.threads)
    noprogress = not snakemake.config["enable"]["progress_bar"]
    config = snakemake.params.renewable[snakemake.wildcards.technology]
    resource = config["resource"]
    correction_factor = config.get("correction_factor", 1.0)
    p_nom_max_meth = config.get("potential", "conservative")

    # crs
    geo_crs = snakemake.params.crs["geo_crs"]
    area_crs = snakemake.params.crs["area_crs"]

    if isinstance(config.get("copernicus", {}), list):
        config["copernicus"] = {"grid_codes": config["copernicus"]}

    if correction_factor != 1.0:
        logger.info(f"correction_factor is set as {correction_factor}")
    regions = gpd.read_file(paths.regions)  # .set_index("name").rename_axis("bus")

    assert not regions.empty, (
        f"List of regions in {snakemake.input.regions} is empty, please "
        "disable the corresponding renewable technology"
    )

    # do not pull up, set_index does not work if geo dataframe is empty
    regions = regions.set_index("name").rename_axis("bus")

    if nprocesses > 1:
        client = Client(n_workers=nprocesses, threads_per_worker=1)
    else:
        client = None

    cutout = atlite.Cutout(paths["cutout"])

    check_cutout_match(cutout=cutout)

    if not snakemake.wildcards.technology.startswith("hydro"):
        # the region should be restricted for non-hydro technologies, as the hydro potential is calculated across hydrobasins which may span beyond the region of the country
        cutout = filter_cutout_region(cutout, regions)

    buses = regions.index

    func = getattr(cutout, resource.pop("method"))
    resource["dask_kwargs"] = {"scheduler": client}

    # filter plants for hydro
    if snakemake.wildcards.technology.startswith("hydro"):
        country_shapes = gpd.read_file(paths.country_shapes)
        hydrobasins = gpd.read_file(os.path.join(BASE_DIR, resource["hydrobasins"]))
        ppls = load_powerplants(snakemake.input.powerplants)

        hydro_ppls = ppls[ppls.carrier == "hydro"]

        # commented out as rivers may span across multiple countries
        # hydrobasins = hydrobasins[
        #     [
        #         any(country_shapes.geometry.intersects(geom))
        #         for geom in hydrobasins.geometry
        #     ]
        # ]  # exclude hydrobasins shapes that do not intersect the countries of interest

        # select busbar whose location (p) belongs to at least one hydrobasin geometry
        # if extendable option is true, all buses are included
        # otherwise only where hydro powerplants are available are considered
        filter_bus_to_consider = regions.index.map(
            lambda bus_id: config.get("extendable", False)
            | (bus_id in hydro_ppls.bus.values)
        )
        bus_to_consider = regions.index[filter_bus_to_consider]

        # identify subset of buses within the hydrobasins
        filter_bus_in_hydrobasins = regions[filter_bus_to_consider].apply(
            lambda row: any(hydrobasins.geometry.contains(Point(row["x"], row["y"]))),
            axis=1,
        )
        bus_in_hydrobasins = filter_bus_in_hydrobasins[filter_bus_in_hydrobasins].index

        bus_notin_hydrobasins = list(
            set(bus_to_consider).difference(set(bus_in_hydrobasins))
        )

        resource["plants"] = regions.rename(
            columns={"x": "lon", "y": "lat", "country": "countries"}
        ).loc[bus_in_hydrobasins, ["lon", "lat", "countries", "shape_id"]]

        resource["plants"]["installed_hydro"] = [
            True if (bus_id in hydro_ppls.bus.values) else False
            for bus_id in resource["plants"].index
        ]

        # get normalization before executing runoff
        normalization = None
        if ("normalization" in config) and isinstance(config["normalization"], dict):
            normalization = config.pop("normalization")

        # check if there are hydro powerplants
        if resource["plants"].empty:
            # when no powerplants are available save an empty file
            xr.DataArray(
                dims=["plant", "time"], coords={"plant": []}, name="inflow"
            ).to_netcdf(snakemake.output.profile)
        else:
            # otherwise perform the calculations
            inflow = correction_factor * func(capacity_factor=True, **resource)

            if "clip_min_inflow" in config:
                inflow = inflow.where(inflow >= config["clip_min_inflow"], 0)

            # check if normalization field belongs to the settings and it is not false
            if normalization:
                method = normalization["method"]
                norm_year = normalization.get("year", int(inflow.time[0].dt.year))
                if method == "hydro_capacities":
                    path_hydro_capacities = snakemake.input.hydro_capacities
                    normalize_using_yearly = (
                        get_hydro_capacities_annual_hydro_generation(
                            path_hydro_capacities, countries, norm_year
                        )
                        * config.get("multiplier", 1.0)
                    )

                elif method == "eia":
                    path_eia_stats = snakemake.input.eia_hydro_generation
                    normalize_using_yearly = get_eia_annual_hydro_generation(
                        path_eia_stats, countries
                    ) * config.get("multiplier", 1.0)

                inflow = rescale_hydro(
                    resource["plants"], inflow, normalize_using_yearly, norm_year
                )
                logger.info(
                    f"Hydro normalization method '{method}' on year-statistics {norm_year}"
                )
            else:
                logger.info("No hydro normalization")

            inflow *= config.get("multiplier", 1.0)

            # add zero values for out of hydrobasins elements
            if len(bus_notin_hydrobasins) > 0:
                regions_notin = regions.loc[
                    bus_notin_hydrobasins, ["x", "y", "country"]
                ]
                logger.warning(
                    f"Buses {bus_notin_hydrobasins} are not contained into hydrobasins."
                    f"Setting empty time series. Bus location:\n{regions_notin}"
                )

                # initialize empty DataArray and append to inflow
                notin_data = xr.DataArray(
                    np.zeros(
                        (len(bus_notin_hydrobasins), inflow.coords["time"].shape[0])
                    ),
                    dims=("plant", "time"),
                    coords=dict(
                        plant=bus_notin_hydrobasins,
                        time=inflow.coords["time"],
                    ),
                )
                inflow = xr.concat([inflow, notin_data], dim="plant")

            inflow.rename("inflow").to_netcdf(snakemake.output.profile)
    else:
        capacity_per_sqkm = config["capacity_per_sqkm"]

        excluder = atlite.ExclusionContainer(crs=area_crs, res=100)

        if "natura" in config and config["natura"]:
            excluder.add_raster(paths.natura, nodata=0, allow_no_overlap=True)

        if "copernicus" in config and config["copernicus"]:
            copernicus = config["copernicus"]
            excluder.add_raster(
                paths.copernicus,
                codes=copernicus["grid_codes"],
                invert=True,
                crs=COPERNICUS_CRS,
            )
            if "distance" in copernicus and config["copernicus"]["distance"] > 0:
                excluder.add_raster(
                    paths.copernicus,
                    codes=copernicus["distance_grid_codes"],
                    buffer=copernicus["distance"],
                    crs=COPERNICUS_CRS,
                )

        if "max_depth" in config:
            # lambda not supported for atlite + multiprocessing
            # use named function np.greater with partially frozen argument instead
            # and exclude areas where: -max_depth > grid cell depth
            func_depth = functools.partial(np.greater, -config["max_depth"])
            excluder.add_raster(
                paths.gebco, codes=func_depth, crs=GEBCO_CRS, nodata=-1000
            )

        if "min_shore_distance" in config:
            buffer = config["min_shore_distance"]
            excluder.add_geometry(paths.country_shapes, buffer=buffer)

        if "max_shore_distance" in config:
            buffer = config["max_shore_distance"]
            excluder.add_geometry(paths.country_shapes, buffer=buffer, invert=True)

        kwargs = dict(nprocesses=nprocesses, disable_progressbar=noprogress)
        if noprogress:
            logger.info("Calculate landuse availabilities...")
            start = time.time()
            availability = cutout.availabilitymatrix(regions, excluder, **kwargs)

            duration = time.time() - start
            logger.info(f"Completed availability calculation ({duration:2.2f}s)")
        else:
            availability = cutout.availabilitymatrix(regions, excluder, **kwargs)
        area = cutout.grid.to_crs(area_crs).area / 1e6
        area = xr.DataArray(
            area.values.reshape(cutout.shape), [cutout.coords["y"], cutout.coords["x"]]
        )

        potential = capacity_per_sqkm * availability.sum("bus") * area

        capacity_factor = correction_factor * func(capacity_factor=True, **resource)
        layout = capacity_factor * area * capacity_per_sqkm

        n_cells_lost = check_cutout_completeness(capacity_factor)

        profile, capacities = func(
            matrix=availability.stack(spatial=["y", "x"]),
            layout=layout,
            index=buses,
            per_unit=True,
            return_capacity=True,
            **resource,
        )

        logger.info(f"Calculating maximal capacity per bus (method '{p_nom_max_meth}')")
        if p_nom_max_meth == "simple":
            p_nom_max = capacity_per_sqkm * availability @ area
        elif p_nom_max_meth == "conservative":
            max_cap_factor = capacity_factor.where(availability != 0).max(["x", "y"])
            p_nom_max = capacities / max_cap_factor
        else:
            raise AssertionError(
                'Config key `potential` should be one of "simple" '
                f'(default) or "conservative", not "{p_nom_max_meth}"'
            )

        logger.info("Calculate average distances.")
        layoutmatrix = (layout * availability).stack(spatial=["y", "x"])

        coords = cutout.grid[["x", "y"]]
        bus_coords = regions[["x", "y"]]

        average_distance = []
        centre_of_mass = []
        for bus in buses:
            row = layoutmatrix.sel(bus=bus).data
            nz_b = (row != 0) & (~pd.isnull(row))
            row = row[nz_b]
            co = coords[nz_b]
            distances = haversine(bus_coords.loc[bus], co)
            average_distance.append((distances * (row / row.sum())).sum())
            centre_of_mass.append(co.values.T @ (row / row.sum()))

        average_distance = xr.DataArray(average_distance, [buses])
        centre_of_mass = xr.DataArray(centre_of_mass, [buses, ("spatial", ["x", "y"])])

        ds = xr.merge(
            [
                (correction_factor * profile).rename("profile"),
                capacities.rename("weight"),
                p_nom_max.rename("p_nom_max"),
                potential.rename("potential"),
                average_distance.rename("average_distance"),
            ]
        )

        if n_cells_lost > 0:
            estimate_bus_loss(
                data_column=ds.weight, tech=snakemake.wildcards.technology
            )

        if snakemake.wildcards.technology.startswith("offwind"):
            logger.info("Calculate underwater fraction of connections.")
            offshore_shape = gpd.read_file(paths["offshore_shapes"]).unary_union
            underwater_fraction = []
            for bus in buses:
                p = centre_of_mass.sel(bus=bus).data
                line = LineString([tuple(p), tuple(regions.loc[bus, ["x", "y"]])])
                frac = line.intersection(offshore_shape).length / line.length
                underwater_fraction.append(frac)

            ds["underwater_fraction"] = xr.DataArray(underwater_fraction, [buses])

        # select only buses with some capacity and minimal capacity factor
        ds = ds.sel(
            bus=(
                (ds["profile"].mean("time") >= config.get("min_p_max_pu", 0.0))
                & (ds["p_nom_max"] >= config.get("min_p_nom_max", 0.0))
            )
        )

        if "clip_p_max_pu" in config:
            min_p_max_pu = config["clip_p_max_pu"]
            ds["profile"] = ds["profile"].where(ds["profile"] >= min_p_max_pu, 0)

        ds.to_netcdf(snakemake.output.profile)

    if client is not None:
        client.shutdown()<|MERGE_RESOLUTION|>--- conflicted
+++ resolved
@@ -201,11 +201,7 @@
 import pandas as pd
 import progressbar as pgb
 import xarray as xr
-<<<<<<< HEAD
-from _helpers import configure_logging, create_logger, mock_snakemake
-=======
-from _helpers import BASE_DIR, configure_logging, create_logger
->>>>>>> 4bf2e84d
+from _helpers import BASE_DIR, configure_logging, create_logger, get_path, mock_snakemake
 from add_electricity import load_powerplants
 from dask.distributed import Client
 from pypsa.geo import haversine
@@ -350,7 +346,7 @@
     runoff : xarray object
         Runoff at each bus
     normalize_using_yearly : DataFrame
-        Dataframe that specifies for every country the total hydro production
+        DataFrame that specifies for every country the total hydro production
     year : int
         Year used for normalization
     """
@@ -540,7 +536,7 @@
     # filter plants for hydro
     if snakemake.wildcards.technology.startswith("hydro"):
         country_shapes = gpd.read_file(paths.country_shapes)
-        hydrobasins = gpd.read_file(os.path.join(BASE_DIR, resource["hydrobasins"]))
+        hydrobasins = gpd.read_file(get_path(BASE_DIR, resource["hydrobasins"]))
         ppls = load_powerplants(snakemake.input.powerplants)
 
         hydro_ppls = ppls[ppls.carrier == "hydro"]
