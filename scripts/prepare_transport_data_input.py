--- conflicted
+++ resolved
@@ -16,15 +16,11 @@
 
 
 def _add_iso2_code_per_country_and_clean_data(df):
-<<<<<<< HEAD
     """
     Converts 'Country' names to ISO2 codes in a new 'country' column.
     Cleans DataFrame by removing rows with invalid 'country' values.
     """
-    
-=======
 
->>>>>>> 74d6732f
     cc = coco.CountryConverter()
     df["country"] = cc.pandas_convert(
         series=pd.Series(df["Country"]), to="ISO2", not_found="not found"
@@ -34,13 +30,10 @@
 
     # Drop region names where country column contains list of countries
     df = df[df.country.apply(lambda x: isinstance(x, str))]
-<<<<<<< HEAD
     
-=======
 
     df = df.drop_duplicates(subset=["country"])
 
->>>>>>> 74d6732f
     return df
 
 
@@ -87,29 +80,12 @@
         return df[["Country", "number cars"]]
 
     try:
-<<<<<<< HEAD
         nbr_vehicles = pd.concat([_download_vehicles_data_from_gho(),
                                   _download_vehicles_data_from_wiki()],
                                  ignore_index=True)
-=======
-        nbr_vehicles = pd.concat(
-            [_download_vehicles_data_from_gho(), _download_vehicles_data_from_wiki()],
-            ignore_index=True,
-        )
-
-        nbr_vehicles["number cars"] = nbr_vehicles["number cars"].astype(int)
-
-        nbr_vehicles = _add_iso2_code_per_country_and_clean_data(nbr_vehicles)
-
-        return nbr_vehicles
-
->>>>>>> 74d6732f
     except Exception as e:
-        logger.warning(
-            "Failed to read the file:",
-            e,
-            "\nReturning an empty df and falling back on the hard-coded data.",
-        )
+        logger.warning("Failed to read the file:", e,
+                       "\nReturning an empty df and falling back on the hard-coded data.")
         return pd.DataFrame()
     
     nbr_vehicles["number cars"] = nbr_vehicles["number cars"].astype(int)
@@ -129,7 +105,6 @@
     The dataset is downloaded from the following link: https://data.worldbank.org/indicator/EN.CO2.TRAN.ZS?view=map
     It is until the year 2014. # TODO: Maybe search for more recent years.
     """
-<<<<<<< HEAD
     
     url = (
         "https://api.worldbank.org/v2/en/indicator/EN.CO2.TRAN.ZS?downloadformat=excel"
@@ -142,43 +117,18 @@
     except Exception as e:
         print("Failed to read the file:", e)
         return pd.DataFrame()
-=======
-
-    try:
-        url = "https://api.worldbank.org/v2/en/indicator/EN.CO2.TRAN.ZS?downloadformat=excel"
-
-        CO2_emissions = pd.read_excel(url, sheet_name="Data", skiprows=[0, 1, 2])
-
-        CO2_emissions = CO2_emissions[
-            ["Country Name", "Country Code", "Indicator Name", "2014"]
-        ]
-
-        # Calculate efficiency based on CO2 emissions from transport (% of total fuel combustion)
-        CO2_emissions["average fuel efficiency"] = (100 - CO2_emissions["2014"]) / 100
-
-        CO2_emissions = CO2_emissions.dropna(subset=["average fuel efficiency"])
->>>>>>> 74d6732f
 
     CO2_emissions = CO2_emissions[
         ["Country Name", "Country Code", "Indicator Name", "2014"]
     ]
 
-<<<<<<< HEAD
     # Calculate efficiency based on CO2 emissions from transport (% of total fuel combustion)
     CO2_emissions["average fuel efficiency"] = (100 - CO2_emissions["2014"]) / 100
     
     CO2_emissions = CO2_emissions.dropna(subset=["average fuel efficiency"])
-=======
-        CO2_emissions = _add_iso2_code_per_country_and_clean_data(CO2_emissions)
-
-        CO2_emissions["average fuel efficiency"] = CO2_emissions[
-            "average fuel efficiency"
-        ].astype(float)
->>>>>>> 74d6732f
 
     CO2_emissions = CO2_emissions.rename(columns={"Country Name": "Country"})
 
-<<<<<<< HEAD
     CO2_emissions = _add_iso2_code_per_country_and_clean_data(CO2_emissions)
     
     CO2_emissions["average fuel efficiency"] = CO2_emissions[
@@ -190,13 +140,7 @@
     ].round(3)
 
     return CO2_emissions[['country', 'average fuel efficiency']]
-=======
-        return CO2_emissions[["country", "average fuel efficiency"]]
 
-    except Exception as e:
-        logger.warning("Failed to read the file:", e)
-        return pd.DataFrame()
->>>>>>> 74d6732f
 
 
 if __name__ == "__main__":
