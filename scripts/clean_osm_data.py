--- conflicted
+++ resolved
@@ -989,11 +989,7 @@
     logger.info("Process OSM substations")
 
     if os.path.getsize(input_files["substations"]) > 0:
-<<<<<<< HEAD
-        df_all_buses = gpd.read_file(input_files["substations"])
-=======
-        df_all_substations = load_network_data("substations", data_options)
->>>>>>> 7cf661c1
+        df_all_buses = load_network_data("substations", data_options)
 
         # prepare dataset for substations
         df_all_buses = prepare_substation_df(df_all_buses)
