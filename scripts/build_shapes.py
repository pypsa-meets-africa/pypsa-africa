# -*- coding: utf-8 -*-
# SPDX-FileCopyrightText:  PyPSA-Earth and PyPSA-Eur Authors
#
# SPDX-License-Identifier: AGPL-3.0-or-later

# -*- coding: utf-8 -*-

import logging
import multiprocessing as mp
import os
import shutil
import zipfile
from itertools import takewhile
from math import ceil
from operator import attrgetter

import fiona
import geopandas as gpd
import numpy as np
import pandas as pd
import rasterio
import requests
import rioxarray as rx
import xarray as xr
from _helpers import (
    configure_logging,
    create_logger,
    sets_path_to_root,
    three_2_two_digits_country,
    two_2_three_digits_country,
    two_digits_2_name_country,
)
from rasterio.mask import mask
from rasterio.windows import Window
from shapely.geometry import LineString, MultiPolygon, Point, Polygon
from shapely.geometry.base import BaseGeometry
from shapely.ops import unary_union
from shapely.validation import make_valid
from tqdm import tqdm

sets_path_to_root("pypsa-earth")

<<<<<<< HEAD
from numba import njit
from numba.core import types
from numba.typed import Dict
=======
logger = create_logger(__name__)
>>>>>>> 7cf661c1


def get_GADM_filename(country_code):
    """
    Function to get the GADM filename given the country code.
    """
    special_codes_GADM = {
        "XK": "XKO",  # kosovo
        "CP": "XCL",  # clipperton island
        "SX": "MAF",  # sint maartin
        "TF": "ATF",  # french southern territories
        "AX": "ALA",  # aland
        "IO": "IOT",  # british indian ocean territory
        "CC": "CCK",  # cocos island
        "NF": "NFK",  # norfolk
        "PN": "PCN",  # pitcairn islands
        "JE": "JEY",  # jersey
        "XS": "XSP",  # spratly
        "GG": "GGY",  # guernsey
        "UM": "UMI",  # united states minor outlying islands
        "SJ": "SJM",  # svalbard
        "CX": "CXR",  # Christmas island
    }

    if country_code in special_codes_GADM:
        return f"gadm41_{special_codes_GADM[country_code]}"
    else:
        return f"gadm41_{two_2_three_digits_country(country_code)}"


def download_GADM(country_code, update=False, out_logging=False):
    """
    Download gpkg file from GADM for a given country code.

    Parameters
    ----------
    country_code : str
        Two letter country codes of the downloaded files
    update : bool
        Update = true, forces re-download of files

    Returns
    -------
    gpkg file per country
    """
    GADM_filename = get_GADM_filename(country_code)
    GADM_url = f"https://geodata.ucdavis.edu/gadm/gadm4.1/gpkg/{GADM_filename}.gpkg"

    GADM_inputfile_gpkg = os.path.join(
        os.getcwd(),
        "data",
        "gadm",
        GADM_filename,
        GADM_filename + ".gpkg",
    )  # Input filepath gpkg

    if not os.path.exists(GADM_inputfile_gpkg) or update is True:
        if out_logging:
            logger.warning(
                f"Stage 5 of 5: {GADM_filename} of country {two_digits_2_name_country(country_code)} does not exist, downloading to {GADM_inputfile_gpkg}"
            )
        #  create data/osm directory
        os.makedirs(os.path.dirname(GADM_inputfile_gpkg), exist_ok=True)

        try:
            r = requests.get(GADM_url, stream=True, timeout=300)
        except (requests.exceptions.ConnectionError, requests.exceptions.Timeout):
            raise Exception(
                f"GADM server is down at {GADM_url}. Data needed for building shapes can't be extracted.\n\r"
            )
        except Exception as exception:
            raise Exception(
                f"An error happened when trying to load GADM data by {GADM_url}.\n\r"
                + str(exception)
                + "\n\r"
            )
        else:
            with open(GADM_inputfile_gpkg, "wb") as f:
                shutil.copyfileobj(r.raw, f)

    return GADM_inputfile_gpkg, GADM_filename


def filter_gadm(
    geodf,
    layer,
    cc,
    contended_flag,
    output_nonstd_to_csv=False,
):
    # identify non standard geodf rows
    geodf_non_std = geodf[geodf["GID_0"] != two_2_three_digits_country(cc)].copy()

    if not geodf_non_std.empty:
        logger.info(
            f"Contended areas have been found for gadm layer {layer}. They will be treated according to {contended_flag} option"
        )

        # NOTE: in these options GID_0 is not changed because it is modified below
        if contended_flag == "drop":
            geodf.drop(geodf_non_std.index, inplace=True)
        elif contended_flag != "set_by_country":
            # "set_by_country" option is the default; if this elif applies, the desired option falls back to the default
            logger.warning(
                f"Value '{contended_flag}' for option contented_flag is not recognized.\n"
                + "Fallback to 'set_by_country'"
            )

    # force GID_0 to be the country code for the relevant countries
    geodf["GID_0"] = cc

    # country shape should have a single geometry
    if (layer == 0) and (geodf.shape[0] > 1):
        logger.warning(
            f"Country shape is composed by multiple shapes that are being merged in agreement to contented_flag option '{contended_flag}'"
        )
        # take the first row only to re-define geometry keeping other columns
        geodf = geodf.iloc[[0]].set_geometry([geodf.unary_union])

    # debug output to file
    if output_nonstd_to_csv and not geodf_non_std.empty:
        geodf_non_std.to_csv(
            f"resources/non_standard_gadm{layer}_{cc}_raw.csv", index=False
        )

    return geodf


def get_GADM_layer(
    country_list,
    layer_id,
    geo_crs,
    contended_flag,
    update=False,
    outlogging=False,
):
    """
    Function to retrieve a specific layer id of a geopackage for a selection of
    countries.

    Parameters
    ----------
    country_list : str
        List of the countries
    layer_id : int
        Layer to consider in the format GID_{layer_id}.
        When the requested layer_id is greater than the last available layer, then the last layer is selected.
        When a negative value is requested, then, the last layer is requested
    """
    # initialization of the geoDataFrame
    geodf_list = []

    for country_code in country_list:
        # Set the current layer id (cur_layer_id) to global layer_id
        cur_layer_id = layer_id

        # download file gpkg
        file_gpkg, name_file = download_GADM(country_code, update, outlogging)

        # get layers of a geopackage
        list_layers = fiona.listlayers(file_gpkg)

        # get layer name
        if (cur_layer_id < 0) or (cur_layer_id >= len(list_layers)):
            # when layer id is negative or larger than the number of layers, select the last layer
            cur_layer_id = len(list_layers) - 1

        # read gpkg file
        geodf_temp = gpd.read_file(
            file_gpkg, layer="ADM_ADM_" + str(cur_layer_id), engine="pyogrio"
        ).to_crs(geo_crs)

        geodf_temp = filter_gadm(
            geodf=geodf_temp,
            layer=cur_layer_id,
            cc=country_code,
            contended_flag=contended_flag,
            output_nonstd_to_csv=False,
        )

        # create a subindex column that is useful
        # in the GADM processing of sub-national zones
        geodf_temp["GADM_ID"] = geodf_temp[f"GID_{cur_layer_id}"]

        # append geodataframes
        geodf_list.append(geodf_temp)

    geodf_GADM = gpd.GeoDataFrame(pd.concat(geodf_list, ignore_index=True))
    geodf_GADM.set_crs(geo_crs)

    return geodf_GADM


def _simplify_polys(polys, minarea=0.01, tolerance=0.01, filterremote=False):
    "Function to simplify the shape polygons"
    if isinstance(polys, MultiPolygon):
        polys = sorted(polys.geoms, key=attrgetter("area"), reverse=True)
        mainpoly = polys[0]
        mainlength = np.sqrt(mainpoly.area / (2.0 * np.pi))
        if mainpoly.area > minarea:
            polys = MultiPolygon(
                [
                    p
                    for p in takewhile(lambda p: p.area > minarea, polys)
                    if not filterremote or (mainpoly.distance(p) < mainlength)
                ]
            )
        else:
            polys = mainpoly
    return polys.simplify(tolerance=tolerance)


def countries(countries, geo_crs, contended_flag, update=False, out_logging=False):
    "Create country shapes"

    if out_logging:
        logger.info("Stage 1 of 5: Create country shapes")

    # download data if needed and get the layer id 0, corresponding to the countries
    df_countries = get_GADM_layer(
        countries,
        0,
        geo_crs,
        contended_flag,
        update,
        out_logging,
    )

    # select and rename columns
    df_countries = df_countries[["GID_0", "geometry"]].copy()
    df_countries.rename(columns={"GID_0": "name"}, inplace=True)

    # set index and simplify polygons
    ret_df = df_countries.set_index("name")["geometry"].map(_simplify_polys)
    # there may be "holes" in the countries geometry which cause troubles along the workflow
    # e.g. that is the case for enclaves like Dahagram–Angarpota for IN/BD
    ret_df = ret_df.make_valid()

    return ret_df


def country_cover(country_shapes, eez_shapes=None, out_logging=False, distance=0.02):
    if out_logging:
        logger.info("Stage 3 of 5: Merge country shapes to create continent shape")

    shapes = country_shapes.apply(lambda x: x.buffer(distance))
    shapes_list = list(shapes)
    if eez_shapes is not None:
        shapes_list += list(eez_shapes)

    africa_shape = make_valid(unary_union(shapes_list))

    return africa_shape


def save_to_geojson(df, fn):
    if os.path.exists(fn):
        os.unlink(fn)  # remove file if it exists
    if not isinstance(df, gpd.GeoDataFrame):
        df = gpd.GeoDataFrame(dict(geometry=df))

    # save file if the GeoDataFrame is non-empty
    if df.shape[0] > 0:
        df = df.reset_index()
        schema = {**gpd.io.file.infer_schema(df), "geometry": "Unknown"}
        df.to_file(fn, driver="GeoJSON", schema=schema)
    else:
        # create empty file to avoid issues with snakemake
        with open(fn, "w") as fp:
            pass


def load_EEZ(countries_codes, geo_crs, EEZ_gpkg="./data/eez/eez_v11.gpkg"):
    """
    Function to load the database of the Exclusive Economic Zones.

    The dataset shall be downloaded independently by the user (see
    guide) or together with pypsa-earth package.
    """
    if not os.path.exists(EEZ_gpkg):
        raise Exception(
            f"File EEZ {EEZ_gpkg} not found, please download it from https://www.marineregions.org/download_file.php?name=World_EEZ_v11_20191118_gpkg.zip and copy it in {os.path.dirname(EEZ_gpkg)}"
        )

    geodf_EEZ = gpd.read_file(EEZ_gpkg, engine="pyogrio").to_crs(geo_crs)
    geodf_EEZ.dropna(axis=0, how="any", subset=["ISO_TER1"], inplace=True)
    # [["ISO_TER1", "TERRITORY1", "ISO_SOV1", "ISO_SOV2", "ISO_SOV3", "geometry"]]
    geodf_EEZ = geodf_EEZ[["ISO_TER1", "geometry"]]
    selected_countries_codes_3D = [
        two_2_three_digits_country(x) for x in countries_codes
    ]
    geodf_EEZ = geodf_EEZ[
        [any([x in selected_countries_codes_3D]) for x in geodf_EEZ["ISO_TER1"]]
    ]
    geodf_EEZ["ISO_TER1"] = geodf_EEZ["ISO_TER1"].map(
        lambda x: three_2_two_digits_country(x)
    )
    geodf_EEZ.reset_index(drop=True, inplace=True)

    geodf_EEZ.rename(columns={"ISO_TER1": "name"}, inplace=True)

    return geodf_EEZ


def eez(
    countries,
    geo_crs,
    country_shapes,
    EEZ_gpkg,
    out_logging=False,
    distance=0.01,
    minarea=0.01,
    tolerance=0.01,
):
    """
    Creates offshore shapes by.

    - buffer smooth countryshape (=offset country shape)
    - and differ that with the offshore shape
    Leads to for instance a 100m non-build coastline
    """

    if out_logging:
        logger.info("Stage 2 of 5: Create offshore shapes")

    # load data
    df_eez = load_EEZ(countries, geo_crs, EEZ_gpkg)

    eez_countries = [cc for cc in countries if df_eez.name.str.contains(cc).any()]
    ret_df = gpd.GeoDataFrame(
        {
            "name": eez_countries,
            "geometry": [
                df_eez.geometry.loc[df_eez.name == cc].geometry.unary_union
                for cc in eez_countries
            ],
        }
    ).set_index("name")

    ret_df = ret_df.geometry.map(
        lambda x: _simplify_polys(x, minarea=minarea, tolerance=tolerance)
    )

    ret_df = ret_df.apply(lambda x: make_valid(x))

    country_shapes_with_buffer = country_shapes.buffer(distance)
    ret_df_new = ret_df.difference(country_shapes_with_buffer)

    # repeat to simplify after the buffer correction
    ret_df_new = ret_df_new.map(
        lambda x: x
        if x is None
        else _simplify_polys(x, minarea=minarea, tolerance=tolerance)
    )
    ret_df_new = ret_df_new.apply(lambda x: x if x is None else make_valid(x))

    # Drops empty geometry
    ret_df = ret_df_new.dropna()
    ret_df = ret_df[ret_df.geometry.is_valid & ~ret_df.geometry.is_empty]

    return ret_df


def download_WorldPop(
    country_code,
    worldpop_method,
    year=2020,
    update=False,
    out_logging=False,
    size_min=300,
):
    """
    Download Worldpop using either the standard method or the API method.

    Parameters
    ----------
    worldpop_method: str
         worldpop_method = "api" will use the API method to access the WorldPop 100mx100m dataset.  worldpop_method = "standard" will use the standard method to access the WorldPop 1KMx1KM dataset.
    country_code : str
        Two letter country codes of the downloaded files.
        Files downloaded from https://data.worldpop.org/ datasets WorldPop UN adjusted
    year : int
        Year of the data to download
    update : bool
        Update = true, forces re-download of files
    size_min : int
        Minimum size of each file to download
    """
    if worldpop_method == "api":
        return download_WorldPop_API(country_code, year, update, out_logging, size_min)

    elif worldpop_method == "standard":
        return download_WorldPop_standard(
            country_code, year, update, out_logging, size_min
        )


def download_WorldPop_standard(
    country_code,
    year=2020,
    update=False,
    out_logging=False,
    size_min=300,
):
    """
    Download tiff file for each country code using the standard method from
    worldpop datastore with 1kmx1km resolution.

    Parameters
    ----------
    country_code : str
        Two letter country codes of the downloaded files.
        Files downloaded from https://data.worldpop.org/ datasets WorldPop UN adjusted
    year : int
        Year of the data to download
    update : bool
        Update = true, forces re-download of files
    size_min : int
        Minimum size of each file to download
    Returns
    -------
    WorldPop_inputfile : str
        Path of the file
    WorldPop_filename : str
        Name of the file
    """

    if country_code == "XK":
        WorldPop_filename = f"kos_ppp_{year}_constrained.tif"
        WorldPop_urls = [
            f"https://data.worldpop.org/GIS/Population/Global_2000_2020_Constrained/2020/BSGM/KOS/{WorldPop_filename}",
            f"https://data.worldpop.org/GIS/Population/Global_2000_2020_Constrained/2020/maxar_v1/KOS/{WorldPop_filename}",
        ]
    else:
        WorldPop_filename = f"{two_2_three_digits_country(country_code).lower()}_ppp_{year}_UNadj_constrained.tif"
        # Urls used to possibly download the file
        WorldPop_urls = [
            f"https://data.worldpop.org/GIS/Population/Global_2000_2020_Constrained/2020/BSGM/{two_2_three_digits_country(country_code).upper()}/{WorldPop_filename}",
            f"https://data.worldpop.org/GIS/Population/Global_2000_2020_Constrained/2020/maxar_v1/{two_2_three_digits_country(country_code).upper()}/{WorldPop_filename}",
        ]

    WorldPop_inputfile = os.path.join(
        os.getcwd(), "data", "WorldPop", WorldPop_filename
    )  # Input filepath tif

    if not os.path.exists(WorldPop_inputfile) or update is True:
        if out_logging:
            logger.warning(
                f"Stage 3 of 5: {WorldPop_filename} does not exist, downloading to {WorldPop_inputfile}"
            )
        #  create data/osm directory
        os.makedirs(os.path.dirname(WorldPop_inputfile), exist_ok=True)

        loaded = False
        for WorldPop_url in WorldPop_urls:
            with requests.get(WorldPop_url, stream=True) as r:
                with open(WorldPop_inputfile, "wb") as f:
                    if float(r.headers["Content-length"]) > size_min:
                        shutil.copyfileobj(r.raw, f)
                        loaded = True
                        break
        if not loaded:
            logger.error(f"Stage 3 of 5: Impossible to download {WorldPop_filename}")

    return WorldPop_inputfile, WorldPop_filename


def download_WorldPop_API(
    country_code, year=2020, update=False, out_logging=False, size_min=300
):
    """
    Download tiff file for each country code using the api method from worldpop
    API with 100mx100m resolution.

    Parameters
    ----------
    country_code : str
        Two letter country codes of the downloaded files.
        Files downloaded from https://data.worldpop.org/ datasets WorldPop UN adjusted
    year : int
        Year of the data to download
    update : bool
        Update = true, forces re-download of files
    size_min : int
        Minimum size of each file to download
    Returns
    -------
    WorldPop_inputfile : str
        Path of the file
    WorldPop_filename : str
        Name of the file
    """

    WorldPop_filename = f"{two_2_three_digits_country(country_code).lower()}_ppp_{year}_UNadj_constrained.tif"
    # Request to get the file
    WorldPop_inputfile = os.path.join(
        os.getcwd(), "data", "WorldPop", WorldPop_filename
    )  # Input filepath tif
    os.makedirs(os.path.dirname(WorldPop_inputfile), exist_ok=True)
    year_api = int(str(year)[2:])
    loaded = False
    WorldPop_api_urls = [
        f"https://www.worldpop.org/rest/data/pop/wpgp?iso3={two_2_three_digits_country(country_code)}",
    ]
    for WorldPop_api_url in WorldPop_api_urls:
        with requests.get(WorldPop_api_url, stream=True) as r:
            WorldPop_tif_url = r.json()["data"][year_api]["files"][0]

        with requests.get(WorldPop_tif_url, stream=True) as r:
            with open(WorldPop_inputfile, "wb") as f:
                if float(r.headers["Content-length"]) > size_min:
                    shutil.copyfileobj(r.raw, f)
                    loaded = True
                    break
    if not loaded:
        logger.error(f"Stage 3 of 5: Impossible to download {WorldPop_filename}")

    return WorldPop_inputfile, WorldPop_filename


def convert_GDP(name_file_nc, year=2015, out_logging=False):
    """
    Function to convert the nc database of the GDP to tif, based on the work at https://doi.org/10.1038/sdata.2018.4.
    The dataset shall be downloaded independently by the user (see guide) or together with pypsa-earth package.
    """

    if out_logging:
        logger.info("Stage 5 of 5: Access to GDP raster data")

    # tif namefile
    name_file_tif = name_file_nc[:-2] + "tif"

    # path of the nc file
    GDP_nc = os.path.join(os.getcwd(), "data", "GDP", name_file_nc)  # Input filepath nc

    # path of the tif file
    GDP_tif = os.path.join(
        os.getcwd(), "data", "GDP", name_file_tif
    )  # Input filepath nc

    # Check if file exists, otherwise throw exception
    if not os.path.exists(GDP_nc):
        raise Exception(
            f"File {name_file_nc} not found, please download it from https://datadryad.org/stash/dataset/doi:10.5061/dryad.dk1j0 and copy it in {os.path.dirname(GDP_nc)}"
        )

    # open nc dataset
    GDP_dataset = xr.open_dataset(GDP_nc)

    # get the requested year of data or its closest one
    list_years = GDP_dataset["time"]
    if year not in list_years:
        if out_logging:
            logger.warning(
                f"Stage 5 of 5 GDP data of year {year} not found, selected the most recent data ({int(list_years[-1])})"
            )
        year = float(list_years[-1])

    # subset of the database and conversion to dataframe
    GDP_dataset = GDP_dataset.sel(time=year).drop("time")
    GDP_dataset.rio.to_raster(GDP_tif)

    return GDP_tif, name_file_tif


def load_GDP(
    countries_codes,
    year=2015,
    update=False,
    out_logging=False,
    name_file_nc="GDP_PPP_1990_2015_5arcmin_v2.nc",
):
    """
    Function to load the database of the GDP, based on the work at https://doi.org/10.1038/sdata.2018.4.
    The dataset shall be downloaded independently by the user (see guide) or together with pypsa-earth package.
    """

    if out_logging:
        logger.info("Stage 5 of 5: Access to GDP raster data")

    # path of the nc file
    name_file_tif = name_file_nc[:-2] + "tif"
    GDP_tif = os.path.join(
        os.getcwd(), "data", "GDP", name_file_tif
    )  # Input filepath tif

    if update | (not os.path.exists(GDP_tif)):
        if out_logging:
            logger.warning(
                f"Stage 5 of 5: File {name_file_tif} not found, the file will be produced by processing {name_file_nc}"
            )
        convert_GDP(name_file_nc, year, out_logging)

    return GDP_tif, name_file_tif


def generalized_mask(src, geom, **kwargs):
    "Generalize mask function to account for Polygon and MultiPolygon"
    if geom.geom_type == "Polygon":
        return mask(src, [geom], **kwargs)
    elif geom.geom_type == "MultiPolygon":
        return mask(src, geom.geoms, **kwargs)
    else:
        return mask(src, geom, **kwargs)


def _sum_raster_over_mask(shape, img):
    """
    Function to sum the raster value within a shape.
    """
    # select the desired area of the raster corresponding to each polygon
    # Approximation: the population is measured including the pixels
    #   where the border of the shape lays. This leads to slightly overestimate
    #   the output, but the error is limited and it enables halving the
    #   computational time
    out_image, out_transform = generalized_mask(
        img, shape, all_touched=True, invert=False, nodata=0.0
    )
    # calculate total output in the selected geometry
    out_image[np.isnan(out_image)] = 0
    out_sum = out_image.sum()
    # out_sum = out_image.sum()/2 + out_image_int.sum()/2

    return out_sum


def add_gdp_data(
    df_gadm,
    year=2020,
    update=False,
    out_logging=False,
    name_file_nc="GDP_PPP_1990_2015_5arcmin_v2.nc",
    nprocesses=2,
    disable_progressbar=False,
):
    """
    Function to add gdp data to arbitrary number of shapes in a country.

    Inputs:
    -------
    df_gadm: Geodataframe with one Multipolygon per row
        - Essential column ["country", "geometry"]
        - Non-essential column ["GADM_ID"]

    Outputs:
    --------
    df_gadm: Geodataframe with one Multipolygon per row
        - Same columns as input
        - Includes a new column ["gdp"]
    """
    if out_logging:
        logger.info("Stage 5 of 5: Add gdp data to GADM GeoDataFrame")

    # initialize new gdp column
    df_gadm["gdp"] = 0.0

    GDP_tif, name_tif = load_GDP(year, update, out_logging, name_file_nc)

    with rasterio.open(GDP_tif) as src:
        # resample data to target shape
        tqdm_kwargs = dict(
            ascii=False,
            unit=" geometries",
            total=df_gadm.shape[0],
            desc="Compute GDP ",
        )
        for i in tqdm(df_gadm.index, **tqdm_kwargs):
            df_gadm.loc[i, "gdp"] = _sum_raster_over_mask(df_gadm.geometry.loc[i], src)
    return df_gadm


def _init_process_pop(df_gadm_, df_tasks_, dict_worldpop_file_locations_):
    global df_gadm, df_tasks
    df_gadm, df_tasks = df_gadm_, df_tasks_

    global dict_worldpop_file_locations
    dict_worldpop_file_locations = dict_worldpop_file_locations_


def process_function_population(row_id):
    """
    Function that reads the task from df_tasks and executes all the methods.

    to obtain population values for the specified region
    -------
    Inputs:
        row_id: integer which indicates a specific row of df_tasks
    --------
    Outputs:
        windowed_pop_count: Dataframe containing "GADM_ID" and "pop" columns
        It represents the amount of population per region (GADM_ID),
        for the settings given by the row in df_tasks
    """
    # Get the current task values
    current_row = df_tasks.iloc[row_id]

    c_code = current_row["c_code"]
    window_dimensions = current_row["window_dimensions"]
    transform = current_row["affine_transform"]
    latlong_topleft = current_row["latlong_coordinate_topleft"]
    latlong_botright = current_row["latlong_coordinate_botright"]

    # Obtain the inputfile location from dict
    WorldPop_inputfile = dict_worldpop_file_locations[c_code]
    # get subset by country code
    country_rows = df_gadm.loc[df_gadm["country"] == c_code]

    np_pop_val, np_pop_xy = get_worldpop_val_xy(WorldPop_inputfile, window_dimensions)

    # If no values are present in the current window skip the remaining steps
    if len(np_pop_val) == 0:
        return []

    # get the geomask with id mappings
    region_geomask, id_mapping = compute_geomask_region(
        country_rows, transform, window_dimensions, latlong_topleft, latlong_botright
    )

    # If no values are present in the id_mapping skip the remaining steps
    if len(id_mapping) == 0:
        return []

    # Calculate the population for each region
    windowed_pop_count = sum_values_using_geomask(
        np_pop_val, np_pop_xy, region_geomask, id_mapping
    )
    return windowed_pop_count


def get_worldpop_val_xy(WorldPop_inputfile, window_dimensions):
    """
    Function to extract data from .tif input file
    -------
    Inputs:
        WorldPop_inputfile: file location of worldpop file
        window_dimensions: dimensions of window used when reading file
    --------
    Outputs:
        np_pop_valid: array filled with values for each nonzero pixel in the worldpop file
        np_pop_xy: array with [x,y] coordinates of the corresponding nonzero values in np_pop_valid
    """
    col_offset, row_offset, width, height = window_dimensions

    current_window = Window(col_offset, row_offset, width, height)

    # Open the file using rasterio
    with rasterio.open(WorldPop_inputfile) as src:
        # --- Process the pixels in the image for population data ---

        # Read the gray layer (1) to get an np.array of this band
        # Rasterio doesn't support lower than float32 readout
        # Hence np_pop_raster will have nbytes = 4 * width * height
        np_pop_raster = src.read(1, window=current_window)

        # Set 'nodata' values to 0
        np_pop_raster[np_pop_raster == src.nodata] = 0

        # Set np_pop_xy to pixel locations of non zero values
        np_pop_xy = np_pop_raster.nonzero()

        # Transform to get [ x, y ] array
        # np_pop_xy as 'I' (uintc), see
        # https://numpy.org/doc/stable/reference/arrays.scalars.html#numpy.uintc
        np_pop_xy = np.array([np_pop_xy[0], np_pop_xy[1]]).T.astype("I")

        # Extract the values from the locations of non zero pixels
        np_pop_valid = np_pop_raster[np_pop_xy.T[0], np_pop_xy.T[1]]

    return np_pop_valid, np_pop_xy


def compute_geomask_region(
    country_rows, affine_transform, window_dimensions, latlong_topleft, latlong_botright
):
    """
    Function to mask geometries into np_map_ID using an incrementing counter
    -------
    Inputs:
        country_rows: geoDataFrame filled with geometries and their GADM_ID
        affine_transform: affine transform of current window
        window_dimensions: dimensions of window used when reading file
        latlong_topleft: [latitude, longitude] of top left corner of the window
        latlong_botright: [latitude, longitude] of bottom right corner of the window
    --------
    Outputs:
        np_map_ID.astype("H"): np_map_ID contains an ID for each location (undefined is 0)
            dimensions are taken from window_dimensions, .astype("H") for memory savings
        id_result:
            DataFrame of the mapping from id (from counter) to GADM_ID
    """
    col_offset, row_offset, x_axis_len, y_axis_len = window_dimensions

    # Set an empty numpy array with the dimensions of the country .tif file
    # np_map_ID will contain an ID for each location (undefined is 0)
    # ID corresponds to a specific geometry in country_rows
    np_map_ID = np.zeros((y_axis_len, x_axis_len))

    # List to contain the mappings of id to GADM_ID
    id_to_GADM_ID = []

    # Loop the country_rows geoDataFrame
    for i in range(len(country_rows)):
        # Set the current geometry
        cur_geometry = country_rows.iloc[i]["geometry"]

        latitude_min = cur_geometry.bounds[1]
        latitude_max = cur_geometry.bounds[3]

        # Check if bounds of geometry overlap the window
        # In the following cases we can skip the rest of the loop
        # If the geometry is above the window
        if latitude_min > latlong_topleft[0]:
            continue
        # If the geometry is below the window
        if latitude_max < latlong_botright[0]:
            continue

        # Generate a mask for the specific geometry
        temp_mask = rasterio.features.geometry_mask(
            [cur_geometry],
            (y_axis_len, x_axis_len),
            transform=affine_transform,
            all_touched=True,
            invert=True,
        )

        # Map the values of counter value to np_map_ID
        np_map_ID[temp_mask] = i + 1

        # Store the id -> GADM_ID mapping
        id_to_GADM_ID.append([i + 1, country_rows.iloc[i]["GADM_ID"]])

    if len(id_to_GADM_ID) > 0:
        id_result = pd.DataFrame(id_to_GADM_ID).set_index(0)
    else:
        id_result = pd.DataFrame()

    # Return np_map_ID as type 'H' np.ushort
    # 'H' -> https://numpy.org/doc/stable/reference/arrays.scalars.html#numpy.ushort
    # This lowers memory usage, note: ID has to be within the range [0,65535]
    return np_map_ID.astype("H"), id_result


def sum_values_using_geomask(np_pop_val, np_pop_xy, region_geomask, id_mapping):
    """
    Function that sums all the population values in np_pop_val into the correct
    GADM_ID It uses np_pop_xy to access the key stored in region_geomask[x][y]

    The relation of this key to GADM_ID is stored in id_mapping
    -------
    Inputs:
        np_pop_val: array filled with values for each nonzero pixel in the worldpop file
        np_pop_xy: array with [x,y] coordinates of the corresponding nonzero values in np_pop_valid
        region_geomask: array with dimensions of window, values are keys that map to GADM_ID using id_mapping
        id_mapping: Dataframe that contains mappings of region_geomask values to GADM_IDs
    --------
    Outputs:
        df_pop_count: Dataframe with columns
            - "GADM_ID"
            - "pop" containing population of GADM_ID region
    """
    # Initialize a dictionary
    dict_id = Dict.empty(
        key_type=types.int64,
        value_type=types.int64,
    )
    dict_id[0] = 0
    counter = 1
    # Loop over ip mapping and add indices to the dictionary
    for ID_index in np.array(id_mapping.index):
        dict_id[ID_index] = counter
        counter += 1

    # Declare an array to contain population counts
    np_pop_count = np.zeros(len(id_mapping) + 1)

    # Calculate population count of region using a numba njit compiled function
    np_pop_count = loop_and_extact_val_x_y(
        np_pop_count, np_pop_val, np_pop_xy, region_geomask, dict_id
    )

    df_pop_count = pd.DataFrame(np_pop_count, columns=["pop"])
    df_pop_count["GADM_ID"] = np.append(np.array("NaN"), id_mapping.values)
    df_pop_count = df_pop_count[["GADM_ID", "pop"]]

    return df_pop_count


@njit
def loop_and_extact_val_x_y(
    np_pop_count, np_pop_val, np_pop_xy, region_geomask, dict_id
):
    """
    Function that will be compiled using @njit (numba) It takes all the
    population values from np_pop_val and stores them in np_pop_count.

    where each location in np_pop_count is mapped to a GADM_ID through dict_id (id_mapping by extension)
    -------
    Inputs:
        np_pop_count: np.zeros array, which will store population counts
        np_pop_val: array filled with values for each nonzero pixel in the worldpop file
        np_pop_xy: array with [x,y] coordinates of the corresponding nonzero values in np_pop_valid
        region_geomask: array with dimensions of window, values are keys that map to GADM_ID using id_mapping
        dict_id: numba typed.dict containing id_mapping.index -> location in np_pop_count
    --------
    Outputs:
        np_pop_count: np.array containing population counts
    """
    # Loop the population data
    for i in range(len(np_pop_val)):
        cur_value = np_pop_val[i]
        cur_x, cur_y = np_pop_xy[i]

        # Set the current id to the id at the same coordinate of the geomask
        cur_id = region_geomask[int(cur_x)][int(cur_y)]

        # Add the current value to the population
        np_pop_count[dict_id[cur_id]] += cur_value

    return np_pop_count


def calculate_transform_and_coords_for_window(
    current_transform, window_dimensions, original_window=False
):
    """
    Function which calculates the [lat,long] corners of the window given
    window_dimensions,

    if not(original_window) it also changes the affine transform to match the window
    -------
    Inputs:
        current_transform: affine transform of source image
        window_dimensions: dimensions of window used when reading file
        original_window: boolean to track if window covers entire country
    --------
    Outputs:
        A list of: [
            adjusted_transform: affine transform adjusted to window
            coordinate_topleft: [latitude, longitude] of top left corner of the window
            coordinate_botright: [latitude, longitude] of bottom right corner of the window
        ]
    """
    col_offset, row_offset, x_axis_len, y_axis_len = window_dimensions

    # Declare a affine transformer with given current_transform
    transformer = rasterio.transform.AffineTransformer(current_transform)

    # Obtain the coordinates of the upper left corner of window
    window_topleft_longitude, window_topleft_latitude = transformer.xy(
        row_offset, col_offset
    )

    # Obtain the coordinates of the bottom right corner of window
    window_botright_longitude, window_botright_latitude = transformer.xy(
        row_offset + y_axis_len, col_offset + x_axis_len
    )

    if original_window:
        # If the window covers the entire country then use original affine transform
        adjusted_transform = current_transform
    else:
        # Set the adjusted transform to the correct lat and long
        adjusted_transform = rasterio.Affine(
            current_transform[0],
            current_transform[1],
            window_topleft_longitude,
            current_transform[3],
            current_transform[4],
            window_topleft_latitude,
        )

    coordinate_topleft = [window_topleft_latitude, window_topleft_longitude]
    coordinate_botright = [window_botright_latitude, window_botright_longitude]

    return [adjusted_transform, coordinate_topleft, coordinate_botright]


def generate_df_tasks(c_code, mem_read_limit_per_process, WorldPop_inputfile):
    """
    Function to generate a list of tasks based on the memory constraints.

    One task represents a single window of the image
    -------
    Inputs:
        c_code: country code
        mem_read_limit_per_process: memory limit for src.read() operation
        WorldPop_inputfile: file location of worldpop file
    --------
    Outputs:
        Dataframe of task_list
    """
    task_list = []

    # Read out dimensions and transform of image
    with rasterio.open(WorldPop_inputfile) as src:
        worldpop_y_dim, worldpop_x_dim = src.shape
        transform = src.meta["transform"]
        block_y_dim, block_x_dim = [int(i) for i in src.block_shapes[0]]

    # Rasterio doesn't support lower than float32 readout
    # Hence reading the file will take up: nbytes = 4 * y_dim * x_dim
    expected_bytes_input_read = 4 * worldpop_y_dim * worldpop_x_dim

    # Introduce a limit that avoids overfilling RAM during readout
    # Ensure worldpop_byte_limit >= 883 * 10**6 (minimum memory for 'US')
    worldpop_byte_limit = max(883, mem_read_limit_per_process) * 10**6

    if expected_bytes_input_read < worldpop_byte_limit:
        # If the rasterio read will be within byte limit
        bool_original_window = True
        # Set the window to entire image dimensions
        current_window = [0, 0, worldpop_x_dim, worldpop_y_dim]
        # Get latlong coordinates of window
        transform_and_coords = calculate_transform_and_coords_for_window(
            transform, current_window, bool_original_window
        )
        task_list.append(
            [c_code, current_window, bool_original_window] + transform_and_coords
        )
    else:
        # Reading operation has to be split up into multiple windows
        bool_original_window = False
        # Set the windows x dimension to the input x dimension (width)
        window_x_dim = worldpop_x_dim
        # From testing we can assume max x dimension will always fit in memory:
        #   Largest memory requirement is 'US' at ~882.1 MB = 4 * 512 * window_x_dim
        #   Hence worldpop_byte_limit has to be greater than 883 MB

        # As the window spans the x dimension, set column offset to 0
        window_col_offset = 0

        # Calculate the bytes for reading the window using window_x_dim (readout is float32)
        read_block_size = 4 * block_y_dim * window_x_dim

        # Calculate the amount of blocks that fit into the memory budget
        # Using the calculated x dimension
        window_block_count = int(worldpop_byte_limit // read_block_size)

        # Multiply the y_dimension by the amount of blocks in the window
        # window_y_dim will be height of the window
        window_y_dim = window_block_count * block_y_dim

        # Calculate row offsets for all windows
        window_row_offset = np.arange(0, worldpop_y_dim, window_y_dim)

        # Loop the windows and add task for each one to task_list
        for row_offset in window_row_offset:
            current_window = [window_col_offset, row_offset, window_x_dim, window_y_dim]

            transform_and_coords = calculate_transform_and_coords_for_window(
                transform, current_window, bool_original_window
            )

            task_list.append(
                [c_code, current_window, bool_original_window] + transform_and_coords
            )

    return pd.DataFrame(task_list)


def add_population_data(
    df_gadm,
    country_codes,
    worldpop_method,
    year=2020,
    update=False,
    out_logging=False,
    mem_read_limit_per_process=1024,
    nprocesses=2,
    disable_progressbar=False,
):
    """
    Function to add population data to arbitrary number of shapes in a country.
    It loads data from WorldPop raster files where each pixel represents the
    population in that square region. Each square polygon (or pixel) is then
    mapped into the corresponding GADM shape. Then the population in a GADM
    shape is identified by summing over all pixels mapped to that region.

    This is performed with an iterative approach:
    1. All necessary WorldPop data tiff file are downloaded
    2. The so-called windows are created to handle RAM limitations related to large WorldPop files.
       Large WorldPop files require significant RAM to handle, which may not be available,
       hence, the entire activity is decomposed into multiple windows (or tasks).
       Each window represents a subset of a raster file on which the following algorithm is applied.
       Note: when enough RAM is available only a window is created for efficiency purposes.
    3. Execute all tasks by summing the values of the pixels mapped into each GADM shape.
       Parallelization applies in this task.

    Inputs:
    -------
    df_gadm: Geodataframe with one Multipolygon per row
        - Essential column ["country", "geometry"]
        - Non-essential column ["GADM_ID"]

    Outputs:
    --------
    df_gadm: Geodataframe with one Multipolygon per row
        - Same columns as input
        - Includes a new column ["pop"]
    """

    # Initialize new population column
    df_gadm["pop"] = 0.0

    # Initialize new dict to hold worldpop_inputfile strings
    dict_worldpop_file_locations = {}

    # Initialize new dataframe to hold tasks for processing
    df_tasks = pd.DataFrame()

    if out_logging:
        logger.info(
            "Stage 3 of 5: Download WorldPop datasets, method: " + str(worldpop_method)
        )

    tqdm_kwargs_download = dict(
        ascii=False,
        desc="Downloading worldpop file per country and assigning tasks",
    )
    with tqdm(total=len(country_codes), **tqdm_kwargs_download) as pbar:
        for c_code in country_codes:
            # Download worldpop image (if required) and get file location
            WorldPop_inputfile, WorldPop_filename = download_WorldPop(
                c_code, worldpop_method, year, update, out_logging
            )
            dict_worldpop_file_locations[c_code] = WorldPop_inputfile

            # Given the memory constraint, generate a task for all windows to cover the country (c_code)
            df_new_tasks = generate_df_tasks(
                c_code, mem_read_limit_per_process, WorldPop_inputfile
            )

            df_tasks = pd.concat([df_tasks, df_new_tasks], ignore_index=True)

            pbar.update(1)

    df_tasks.columns = [
        "c_code",
        "window_dimensions",
        "is_original_window",
        "affine_transform",
        "latlong_coordinate_topleft",
        "latlong_coordinate_botright",
    ]

    if out_logging:
        logger.info("Stage 4 of 5: Add population data to GADM GeoDataFrame")

    if out_logging:
        logger.info("Stage 4 of 5: Starting multiprocessing")

    tqdm_kwargs_compute = dict(
        ascii=False, desc="Compute population per window", unit=" window"
    )
    lock = mp.Lock()
    kwargs = {
        "initializer": _init_process_pop,
        "initargs": (
            df_gadm,
            df_tasks,
            dict_worldpop_file_locations,
        ),
        "processes": nprocesses,
    }
    # Spawn processes with the parameters from kwargs
    with mp.get_context("spawn").Pool(**kwargs) as pool:
        # Create a progress bar
        with tqdm(total=len(df_tasks), **tqdm_kwargs_compute) as pbar:
            # Give the pool a workload
            for df_pop_count in pool.imap_unordered(
                process_function_population, range(len(df_tasks))
            ):
                # Acquire the lock before accessing df_gadm and pbar
                with lock:
                    # Loop the regions and write population to df_gadm
                    for i in range(len(df_pop_count)):
                        gadm_id, pop_count = df_pop_count.iloc[i]
                        # Select the row with the same "GADM_ID" and set the population count
                        df_gadm.loc[df_gadm["GADM_ID"] == gadm_id, "pop"] += pop_count

                    # update bar
                    pbar.update(1)


def gadm(
    worldpop_method,
    gdp_method,
    countries,
    geo_crs,
    contended_flag,
    mem_mb,
    layer_id=2,
    update=False,
    out_logging=False,
    year=2020,
    nprocesses=None,
):
    if out_logging:
        logger.info("Stage 3 of 5: Creation GADM GeoDataFrame")

    # download data if needed and get the desired layer_id
    df_gadm = get_GADM_layer(countries, layer_id, geo_crs, contended_flag, update)

    # select and rename columns
    df_gadm.rename(columns={"GID_0": "country"}, inplace=True)

    # drop useless columns
    df_gadm.drop(
        df_gadm.columns.difference(["country", "GADM_ID", "geometry"]),
        axis=1,
        inplace=True,
        errors="ignore",
    )

    if worldpop_method != False:
        mem_read_limit_per_process = mem_mb / nprocesses
        # add the population data to the dataset
        add_population_data(
            df_gadm,
            countries,
            worldpop_method,
            year,
            update,
            out_logging,
            mem_read_limit_per_process,
            nprocesses=nprocesses,
        )

    if gdp_method != False:
        # add the gdp data to the dataset
        add_gdp_data(
            df_gadm,
            year,
            update,
            out_logging,
            name_file_nc="GDP_PPP_1990_2015_5arcmin_v2.nc",
        )

    # renaming 3 letter to 2 letter ISO code before saving GADM file
    # In the case of a contested territory in the form 'Z00.00_0', save 'AA.Z00.00_0'
    df_gadm["GADM_ID"] = df_gadm["country"] + df_gadm["GADM_ID"].apply(
        lambda x: "." + x if x[0] == "Z" else x[3:]
    )
    df_gadm.set_index("GADM_ID", inplace=True)
    df_gadm["geometry"] = df_gadm["geometry"].map(_simplify_polys)
    df_gadm.geometry = df_gadm.geometry.apply(
        lambda r: make_valid(r) if not r.is_valid else r
    )
    df_gadm = df_gadm[df_gadm.geometry.is_valid & ~df_gadm.geometry.is_empty]

    return df_gadm


if __name__ == "__main__":
    if "snakemake" not in globals():
        from _helpers import mock_snakemake

        os.chdir(os.path.dirname(os.path.abspath(__file__)))
        snakemake = mock_snakemake("build_shapes")
        sets_path_to_root("pypsa-earth")
    configure_logging(snakemake)

    out = snakemake.output

    EEZ_gpkg = snakemake.input["eez"]
    mem_mb = snakemake.resources["mem_mb"]

    countries_list = snakemake.params.countries
    geo_crs = snakemake.params.crs["geo_crs"]
    distance_crs = snakemake.params.crs["distance_crs"]

    layer_id = snakemake.params.build_shape_options["gadm_layer_id"]
    update = snakemake.params.build_shape_options["update_file"]
    out_logging = snakemake.params.build_shape_options["out_logging"]
    year = snakemake.params.build_shape_options["year"]
    nprocesses = snakemake.params.build_shape_options["nprocesses"]
    contended_flag = snakemake.params.build_shape_options["contended_flag"]
    worldpop_method = snakemake.params.build_shape_options["worldpop_method"]
    gdp_method = snakemake.params.build_shape_options["gdp_method"]

    country_shapes = countries(
        countries_list,
        geo_crs,
        contended_flag,
        update,
        out_logging,
    )
    country_shapes.to_file(snakemake.output.country_shapes)

    offshore_shapes = eez(
        countries_list, geo_crs, country_shapes, EEZ_gpkg, out_logging
    )

    offshore_shapes.reset_index().to_file(snakemake.output.offshore_shapes)

    africa_shape = gpd.GeoDataFrame(
        geometry=[country_cover(country_shapes, offshore_shapes.geometry)]
    )
    africa_shape.reset_index().to_file(snakemake.output.africa_shape)

    gadm_shapes = gadm(
        worldpop_method,
        gdp_method,
        countries_list,
        geo_crs,
        contended_flag,
        mem_mb,
        layer_id,
        update,
        out_logging,
        year,
        nprocesses=nprocesses,
    )
    save_to_geojson(gadm_shapes, out.gadm_shapes)<|MERGE_RESOLUTION|>--- conflicted
+++ resolved
@@ -40,13 +40,11 @@
 
 sets_path_to_root("pypsa-earth")
 
-<<<<<<< HEAD
 from numba import njit
 from numba.core import types
 from numba.typed import Dict
-=======
+
 logger = create_logger(__name__)
->>>>>>> 7cf661c1
 
 
 def get_GADM_filename(country_code):
