# -*- coding: utf-8 -*-
# SPDX-FileCopyrightText: : 2021 PyPSA-Africa authors
#
# SPDX-License-Identifier: GPL-3.0-or-later
import logging
import multiprocessing as mp
import os
import shutil
import zipfile
from itertools import takewhile
from operator import attrgetter

import fiona
import geopandas as gpd
import numpy as np
import pandas as pd
import rasterio
import requests
import rioxarray as rx
import xarray as xr
from _helpers import (
    configure_logging,
    country_name_2_two_digits,
    sets_path_to_root,
    three_2_two_digits_country,
    two_2_three_digits_country,
    two_digits_2_name_country,
)
from rasterio.mask import mask
from shapely.geometry import LineString, MultiPolygon, Point, Polygon
from shapely.geometry.base import BaseGeometry
from shapely.ops import unary_union
from shapely.validation import make_valid
from tqdm import tqdm

_logger = logging.getLogger(__name__)
_logger.setLevel(logging.INFO)

sets_path_to_root("pypsa-earth")


def download_GADM(country_code, update=False, out_logging=False):
    """
    Download gpkg file from GADM for a given country code

    Parameters
    ----------
    country_code : str
        Two letter country codes of the downloaded files
    update : bool
        Update = true, forces re-download of files

    Returns
    -------
    gpkg file per country

    """

    GADM_filename = f"gadm41_{two_2_three_digits_country(country_code)}"
    GADM_url = f"https://geodata.ucdavis.edu/gadm/gadm4.1/gpkg/{GADM_filename}.gpkg"

    GADM_inputfile_gpkg = os.path.join(
        os.getcwd(),
        "data",
        "gadm",
        GADM_filename,
        GADM_filename + ".gpkg",
    )  # Input filepath gpkg

    if not os.path.exists(GADM_inputfile_gpkg) or update is True:
        if out_logging:
            _logger.warning(
                f"Stage 4/4: {GADM_filename} of country {two_digits_2_name_country(country_code)} does not exist, downloading to {GADM_inputfile_gpkg}"
            )
        #  create data/osm directory
        os.makedirs(os.path.dirname(GADM_inputfile_gpkg), exist_ok=True)

        with requests.get(GADM_url, stream=True) as r:
            with open(GADM_inputfile_gpkg, "wb") as f:
                shutil.copyfileobj(r.raw, f)

    return GADM_inputfile_gpkg, GADM_filename


def restore_country_code_by_name(row, country_code):
    if row["GID_0"] != country_code:
        return country_name_2_two_digits(row["COUNTRY"])
    else:
        return row["GID_0"]


def get_GADM_layer(country_list, layer_id, geo_crs, update=False, outlogging=False):
    """
    Function to retrive a specific layer id of a geopackage for a selection of countries

    Parameters
    ----------
    country_list : str
        List of the countries
    layer_id : int
        Layer to consider in the format GID_{layer_id}.
        When the requested layer_id is greater than the last available layer, then the last layer is selected.
        When a negative value is requested, then, the last layer is requested

    """
    # initialization of the geoDataFrame
    geodf_list = []

    for country_code in country_list:
        # download file gpkg
        file_gpkg, name_file = download_GADM(country_code, update, outlogging)

        # # get layers of a geopackage
        list_layers = fiona.listlayers(file_gpkg)

        # # get layer name
        if (layer_id < 0) | (layer_id >= len(list_layers)):
            # when layer id is negative or larger than the number of layers, select the last layer
            layer_id = len(list_layers) - 1

        # read gpkg file
        geodf_temp = gpd.read_file(file_gpkg, layer="ADM_ADM_" + str(layer_id)).to_crs(
            geo_crs
        )

        # convert country name representation of the main country (GID_0 column)
        geodf_temp["GID_0"] = [
            three_2_two_digits_country(twoD_c) for twoD_c in geodf_temp["GID_0"]
        ]

        # GID_0 may have some exotic values, "COUNTRY" column may be used instead
        geodf_temp["GID_0"] = geodf_temp.apply(
            lambda x: restore_country_code_by_name(x, country_code=country_code), axis=1
        )

        # "not found" hardcoded according to country_converter conventions
        geodf_temp.drop(
            geodf_temp[geodf_temp["GID_0"] == "not found"].index, inplace=True
        )

        # create a subindex column that is useful
        # in the GADM processing of sub-national zones
        geodf_temp["GADM_ID"] = geodf_temp[f"GID_{layer_id}"]

        if layer_id >= 1:
            available_gadm_codes = geodf_temp["GADM_ID"].unique()
            code_three_digits = two_2_three_digits_country(country_code)

            # normally the GADM code starts the ISO3
            non_std_gadm_codes = [
                w for w in available_gadm_codes if not w.startswith(code_three_digits)
            ]

            if len(non_std_gadm_codes) > 0:

                # a "minimalistic" approach outputs a single file (~200kb for CN + IN)
                d = {
                    "country_code": country_code,
                    "non_standard_gadm_codes": non_std_gadm_codes,
                }
                df = pd.DataFrame(data=d)
                output_path = "non_standard_gadm_codes.csv"
                df.to_csv(
                    output_path,
                    mode="a",
                    header=not os.path.exists(output_path),
                    index=False,
                )

                # a (more useful) approach outputs a file for each of the country (~200kb each for CN and IN)
                df_filtered = geodf_temp[geodf_temp["GADM_ID"].isin(non_std_gadm_codes)]
<<<<<<< HEAD
                df_filtered.to_csv("non_standard_gadm_" + country_code +  "_raw.csv", index = False)

=======
                print(df_filtered)
                df_filtered.to_csv(
                    "non_standard_gadm_" + country_code + "_raw.csv", index=False
                )
>>>>>>> 602b62d9

        # append geodataframes
        geodf_list.append(geodf_temp)

    geodf_GADM = gpd.GeoDataFrame(pd.concat(geodf_list, ignore_index=True))
    geodf_GADM.set_crs(geo_crs)

    return geodf_GADM


def _simplify_polys(polys, minarea=0.0001, tolerance=0.008, filterremote=False):
    "Function to simplify the shape polygons"
    if isinstance(polys, MultiPolygon):
        polys = sorted(polys.geoms, key=attrgetter("area"), reverse=True)
        mainpoly = polys[0]
        mainlength = np.sqrt(mainpoly.area / (2.0 * np.pi))
        if mainpoly.area > minarea:
            polys = MultiPolygon(
                [
                    p
                    for p in takewhile(lambda p: p.area > minarea, polys)
                    if not filterremote or (mainpoly.distance(p) < mainlength)
                ]
            )
        else:
            polys = mainpoly
    return polys.simplify(tolerance=tolerance)


def countries(countries, geo_crs, update=False, out_logging=False):
    "Create country shapes"

    if out_logging:
        _logger.info("Stage 1 of 4: Create country shapes")

    # download data if needed and get the layer id 0, corresponding to the countries
    df_countries = get_GADM_layer(countries, 0, geo_crs, update, out_logging)

    # select and rename columns
    df_countries = df_countries[["GID_0", "geometry"]].copy()
    df_countries.rename(columns={"GID_0": "name"}, inplace=True)

    # set index and simplify polygons
    ret_df = df_countries.set_index("name")["geometry"].map(_simplify_polys)

    return ret_df


def country_cover(country_shapes, eez_shapes=None, out_logging=False, distance=0.1):

    if out_logging:
        _logger.info("Stage 3 of 4: Merge country shapes to create continent shape")

    shapes = country_shapes.apply(lambda x: x.buffer(distance))
    shapes_list = list(shapes)
    if eez_shapes is not None:
        shapes_list += list(eez_shapes)

    africa_shape = unary_union(shapes_list)

    return africa_shape


def save_to_geojson(df, fn):
    if os.path.exists(fn):
        os.unlink(fn)  # remove file if it exists
    if not isinstance(df, gpd.GeoDataFrame):
        df = gpd.GeoDataFrame(dict(geometry=df))

    # save file if the GeoDataFrame is non-empty
    if df.shape[0] > 0:
        df = df.reset_index()
        schema = {**gpd.io.file.infer_schema(df), "geometry": "Unknown"}
        df.to_file(fn, driver="GeoJSON", schema=schema)
    else:
        # create empty file to avoid issues with snakemake
        with open(fn, "w") as fp:
            pass


def load_EEZ(countries_codes, geo_crs, EEZ_gpkg="./data/eez/eez_v11.gpkg"):
    """
    Function to load the database of the Exclusive Economic Zones.
    The dataset shall be downloaded independently by the user (see guide) or
    together with pypsa-earth package.
    """
    if not os.path.exists(EEZ_gpkg):
        raise Exception(
            f"File EEZ {EEZ_gpkg} not found, please download it from https://www.marineregions.org/download_file.php?name=World_EEZ_v11_20191118_gpkg.zip and copy it in {os.path.dirname(EEZ_gpkg)}"
        )

    geodf_EEZ = gpd.read_file(EEZ_gpkg).to_crs(geo_crs)
    geodf_EEZ.dropna(axis=0, how="any", subset=["ISO_TER1"], inplace=True)
    # [["ISO_TER1", "TERRITORY1", "ISO_SOV1", "ISO_SOV2", "ISO_SOV3", "geometry"]]
    geodf_EEZ = geodf_EEZ[["ISO_TER1", "geometry"]]
    selected_countries_codes_3D = [
        two_2_three_digits_country(x) for x in countries_codes
    ]
    geodf_EEZ = geodf_EEZ[
        [any([x in selected_countries_codes_3D]) for x in geodf_EEZ["ISO_TER1"]]
    ]
    geodf_EEZ["ISO_TER1"] = geodf_EEZ["ISO_TER1"].map(
        lambda x: three_2_two_digits_country(x)
    )
    geodf_EEZ.reset_index(drop=True, inplace=True)

    geodf_EEZ.rename(columns={"ISO_TER1": "name"}, inplace=True)

    return geodf_EEZ


def eez(countries, geo_crs, country_shapes, EEZ_gpkg, out_logging=False, distance=0.01):
    """
    Creates offshore shapes by
    - buffer smooth countryshape (=offset country shape)
    - and differ that with the offshore shape
    Leads to for instance a 100m non-build coastline

    """

    if out_logging:
        _logger.info("Stage 2 of 4: Create offshore shapes")

    # load data
    df_eez = load_EEZ(countries, geo_crs, EEZ_gpkg)

    ret_df = df_eez[["name", "geometry"]]
    # create unique shape if country is described by multiple shapes
    for c_code in countries:
        selection = ret_df.name == c_code
        n_offshore_shapes = selection.sum()

        if n_offshore_shapes > 1:
            # when multiple shapes per country, then merge polygons
            geom = ret_df[selection].geometry.unary_union
            ret_df.drop(ret_df[selection].index, inplace=True)
            ret_df = ret_df.append(
                {"name": c_code, "geometry": geom}, ignore_index=True
            )

    ret_df = ret_df.set_index("name")["geometry"].map(
        lambda x: _simplify_polys(x, minarea=0.001, tolerance=0.0001)
    )

    ret_df = ret_df.apply(lambda x: make_valid(x))

    # country_shapes may consist of different geometries which need to be united
    country_shapes = country_shapes.apply(lambda x: make_valid(x)).unary_union

    country_shapes_with_buffer = country_shapes.buffer(distance)
    ret_df_new = ret_df.difference(country_shapes_with_buffer)

    # repeat to simplify after the buffer correction
    ret_df_new = ret_df_new.map(
        lambda x: x
        if x is None
        else _simplify_polys(x, minarea=0.001, tolerance=0.0001)
    )
    ret_df_new = ret_df_new.apply(lambda x: x if x is None else make_valid(x))

    # Drops empty geometry
    ret_df = ret_df_new.dropna()

    return ret_df


def download_WorldPop(
    country_code,
    worldpop_method,
    year=2020,
    update=False,
    out_logging=False,
    size_min=300,
):
    """
    Download Worldpop using either the standard method or the API method.
        Parameters
        ----------
        worldpop_method: str
             worldpop_method = "api" will use the API method to access the WorldPop 100mx100m dataset.  worldpop_method = "standard" will use the standard method to access the WorldPop 1KMx1KM dataset.
        country_code : str
            Two letter country codes of the downloaded files.
            Files downloaded from https://data.worldpop.org/ datasets WorldPop UN adjusted
        year : int
            Year of the data to download
        update : bool
            Update = true, forces re-download of files
        size_min : int
            Minimum size of each file to download
    """
    if worldpop_method == "api":
        return download_WorldPop_API(country_code, year, update, out_logging, size_min)

    elif worldpop_method == "standard":
        return download_WorldPop_standard(
            country_code, year, update, out_logging, size_min
        )


def download_WorldPop_standard(
    country_code,
    year=2020,
    update=False,
    out_logging=False,
    size_min=300,
):
    """
    Download tiff file for each country code using the standard method from worldpop datastore with 1kmx1km resolution.

    Parameters
    ----------
    country_code : str
        Two letter country codes of the downloaded files.
        Files downloaded from https://data.worldpop.org/ datasets WorldPop UN adjusted
    year : int
        Year of the data to download
    update : bool
        Update = true, forces re-download of files
    size_min : int
        Minimum size of each file to download
    Returns
    -------
    WorldPop_inputfile : str
        Path of the file
    WorldPop_filename : str
        Name of the file
    """
    if out_logging:
        _logger.info("Stage 3/4: Download WorldPop datasets")

    if country_code == "XK":
        WorldPop_filename = f"srb_ppp_{year}_UNadj_constrained.tif"
        WorldPop_urls = [
            f"https://data.worldpop.org/GIS/Population/Global_2000_2020_Constrained/2020/BSGM/SRB/{WorldPop_filename}",
            f"https://data.worldpop.org/GIS/Population/Global_2000_2020_Constrained/2020/maxar_v1/SRB/{WorldPop_filename}",
        ]
    else:
        WorldPop_filename = f"{two_2_three_digits_country(country_code).lower()}_ppp_{year}_UNadj_constrained.tif"
        # Urls used to possibly download the file
        WorldPop_urls = [
            f"https://data.worldpop.org/GIS/Population/Global_2000_2020_Constrained/2020/BSGM/{two_2_three_digits_country(country_code).upper()}/{WorldPop_filename}",
            f"https://data.worldpop.org/GIS/Population/Global_2000_2020_Constrained/2020/maxar_v1/{two_2_three_digits_country(country_code).upper()}/{WorldPop_filename}",
        ]

    WorldPop_inputfile = os.path.join(
        os.getcwd(), "data", "WorldPop", WorldPop_filename
    )  # Input filepath tif

    if not os.path.exists(WorldPop_inputfile) or update is True:
        if out_logging:
            _logger.warning(
                f"Stage 4/4: {WorldPop_filename} does not exist, downloading to {WorldPop_inputfile}"
            )
        #  create data/osm directory
        os.makedirs(os.path.dirname(WorldPop_inputfile), exist_ok=True)

        loaded = False
        for WorldPop_url in WorldPop_urls:
            with requests.get(WorldPop_url, stream=True) as r:
                with open(WorldPop_inputfile, "wb") as f:
                    if float(r.headers["Content-length"]) > size_min:
                        shutil.copyfileobj(r.raw, f)
                        loaded = True
                        break
        if not loaded:
            _logger.error(f"Stage 4/4: Impossible to download {WorldPop_filename}")

    return WorldPop_inputfile, WorldPop_filename


def download_WorldPop_API(
    country_code, year=2020, update=False, out_logging=False, size_min=300
):
    """
    Download tiff file for each country code using the api method from worldpop API with 100mx100m resolution.

    Parameters
    ----------
    country_code : str
        Two letter country codes of the downloaded files.
        Files downloaded from https://data.worldpop.org/ datasets WorldPop UN adjusted
    year : int
        Year of the data to download
    update : bool
        Update = true, forces re-download of files
    size_min : int
        Minimum size of each file to download
    Returns
    -------
    WorldPop_inputfile : str
        Path of the file
    WorldPop_filename : str
        Name of the file
    """
    if out_logging:
        _logger.info("Stage 3/4: Download WorldPop datasets")

    WorldPop_filename = f"{two_2_three_digits_country(country_code).lower()}_ppp_{year}_UNadj_constrained.tif"
    # Request to get the file
    WorldPop_inputfile = os.path.join(
        os.getcwd(), "data", "WorldPop", WorldPop_filename
    )  # Input filepath tif
    os.makedirs(os.path.dirname(WorldPop_inputfile), exist_ok=True)
    year_api = int(str(year)[2:])
    loaded = False
    WorldPop_api_urls = [
        f"https://www.worldpop.org/rest/data/pop/wpgp?iso3={two_2_three_digits_country(country_code)}",
    ]
    for WorldPop_api_url in WorldPop_api_urls:
        with requests.get(WorldPop_api_url, stream=True) as r:
            WorldPop_tif_url = r.json()["data"][year_api]["files"][0]

        with requests.get(WorldPop_tif_url, stream=True) as r:
            with open(WorldPop_inputfile, "wb") as f:
                if float(r.headers["Content-length"]) > size_min:
                    shutil.copyfileobj(r.raw, f)
                    loaded = True
                    break
    if not loaded:
        _logger.error(f"Stage 4/4: Impossible to download {WorldPop_filename}")

    return WorldPop_inputfile, WorldPop_filename


def convert_GDP(name_file_nc, year=2015, out_logging=False):
    """
    Function to convert the nc database of the GDP to tif, based on the work at https://doi.org/10.1038/sdata.2018.4.
    The dataset shall be downloaded independently by the user (see guide) or toghether with pypsa-earth package.
    """

    if out_logging:
        _logger.info("Stage 4/4: Access to GDP raster data")

    # tif namefile
    name_file_tif = name_file_nc[:-2] + "tif"

    # path of the nc file
    GDP_nc = os.path.join(os.getcwd(), "data", "GDP", name_file_nc)  # Input filepath nc

    # path of the tif file
    GDP_tif = os.path.join(
        os.getcwd(), "data", "GDP", name_file_tif
    )  # Input filepath nc

    # Check if file exists, otherwise throw exception
    if not os.path.exists(GDP_nc):
        raise Exception(
            f"File {name_file_nc} not found, please download it from https://datadryad.org/stash/dataset/doi:10.5061/dryad.dk1j0 and copy it in {os.path.dirname(GDP_nc)}"
        )

    # open nc dataset
    GDP_dataset = xr.open_dataset(GDP_nc)

    # get the requested year of data or its closest one
    list_years = GDP_dataset["time"]
    if year not in list_years:
        if out_logging:
            _logger.warning(
                f"Stage 3/4 GDP data of year {year} not found, selected the most recent data ({int(list_years[-1])})"
            )
        year = float(list_years[-1])

    # subset of the database and conversion to dataframe
    GDP_dataset = GDP_dataset.sel(time=year).drop("time")
    GDP_dataset.rio.to_raster(GDP_tif)

    return GDP_tif, name_file_tif


def load_GDP(
    countries_codes,
    year=2015,
    update=False,
    out_logging=False,
    name_file_nc="GDP_PPP_1990_2015_5arcmin_v2.nc",
):
    """
    Function to load the database of the GDP, based on the work at https://doi.org/10.1038/sdata.2018.4.
    The dataset shall be downloaded independently by the user (see guide) or toghether with pypsa-earth package.
    """

    if out_logging:
        _logger.info("Stage 4/4: Access to GDP raster data")

    # path of the nc file
    name_file_tif = name_file_nc[:-2] + "tif"
    GDP_tif = os.path.join(
        os.getcwd(), "data", "GDP", name_file_tif
    )  # Input filepath tif

    if update | (not os.path.exists(GDP_tif)):
        if out_logging:
            _logger.warning(
                f"Stage 4/4: File {name_file_tif} not found, the file will be produced by processing {name_file_nc}"
            )
        convert_GDP(name_file_nc, year, out_logging)

    return GDP_tif, name_file_tif


def generalized_mask(src, geom, **kwargs):
    "Generalize mask function to account for Polygon and MultiPolygon"
    if geom.geom_type == "Polygon":
        return mask(src, [geom], **kwargs)
    elif geom.geom_type == "MultiPolygon":
        return mask(src, geom.geoms, **kwargs)
    else:
        return mask(src, geom, **kwargs)


def _sum_raster_over_mask(shape, img):
    """
    Function to sum the raster value within a shape
    """
    # select the desired area of the raster corresponding to each polygon
    # Approximation: the population is measured including the pixels
    #   where the border of the shape lays. This leads to slightly overestimate
    #   the output, but the error is limited and it enables halving the
    #   computational time
    out_image, out_transform = generalized_mask(
        img, shape, all_touched=True, invert=False, nodata=0.0
    )
    # calculate total output in the selected geometry
    out_image[np.isnan(out_image)] = 0
    out_sum = out_image.sum()
    # out_sum = out_image.sum()/2 + out_image_int.sum()/2

    return out_sum


def add_gdp_data(
    df_gadm,
    year=2020,
    update=False,
    out_logging=False,
    name_file_nc="GDP_PPP_1990_2015_5arcmin_v2.nc",
    nprocesses=2,
    disable_progressbar=False,
):
    """
    Function to add gdp data to arbitrary number of shapes in a country

    Inputs:
    -------
    df_gadm: Geodataframe with one Multipolygon per row
        - Essential column ["country", "geometry"]
        - Non-essential column ["GADM_ID"]

    Outputs:
    --------
    df_gadm: Geodataframe with one Multipolygon per row
        - Same columns as input
        - Includes a new column ["gdp"]
    """
    if out_logging:
        _logger.info("Stage 4/4: Add gdp data to GADM GeoDataFrame")

    # initialize new gdp column
    df_gadm["gdp"] = 0.0

    GDP_tif, name_tif = load_GDP(year, update, out_logging, name_file_nc)

    with rasterio.open(GDP_tif) as src:
        # resample data to target shape
        tqdm_kwargs = dict(
            ascii=False,
            unit=" geometries",
            total=df_gadm.shape[0],
            desc="Compute GDP ",
        )
        for i in tqdm(df_gadm.index, **tqdm_kwargs):
            df_gadm.loc[i, "gdp"] = _sum_raster_over_mask(df_gadm.geometry.loc[i], src)
    return df_gadm

    # for index, row in tqdm(df_gadm.iterrows(), index=df_gadm.shape[0]):
    #     # select the desired area of the raster corresponding to each polygon
    #     # Approximation: the gdp is measured excluding the pixels
    #     #   where the border of the shape lays. This may affect the computation
    #     #   but it is conservative and avoids considering multiple times the same
    #     #   pixels
    #     out_image, out_transform = generalized_mask(src,
    #                                                 row["geometry"],
    #                                                 all_touched=True,
    #                                                 invert=False,
    #                                                 nodata=0.0)
    #     # out_image_int, out_transform = mask(src,
    #     #                                row["geometry"],
    #     #                                all_touched=False,
    #     #                                invert=False,
    #     #                                nodata=0.0)

    #     # calculate total gdp in the selected geometry
    #     gdp_by_geom = np.nansum(out_image)
    #     # gdp_by_geom = out_image.sum()/2 + out_image_int.sum()/2

    #     if out_logging == True:
    #         _logger.info("Stage 4/4 GDP: shape: " + str(index) +
    #                      " out of " + str(df_gadm.shape[0]))

    #     # update the gdp data in the dataset
    #     df_gadm.loc[index, "gdp"] = gdp_by_geom


def _init_process_pop(df_gadm_, year_, worldpop_method_):
    global df_gadm, year, worldpop_method
    df_gadm, year, worldpop_method = df_gadm_, year_, worldpop_method_


def _process_func_pop(c_code):

    # get subset by country code
    country_rows = df_gadm.loc[df_gadm["country"] == c_code].copy()

    # get worldpop image
    WorldPop_inputfile, WorldPop_filename = download_WorldPop(
        c_code, worldpop_method, year, False, False
    )

    with rasterio.open(WorldPop_inputfile) as src:

        for i in country_rows.index:
            country_rows.loc[i, "pop"] = _sum_raster_over_mask(
                country_rows.geometry.loc[i], src
            )

    return country_rows


def add_population_data(
    df_gadm,
    country_codes,
    worldpop_method,
    year=2020,
    update=False,
    out_logging=False,
    nprocesses=2,
    disable_progressbar=False,
):
    """
    Function to add population data to arbitrary number of shapes in a country

    Inputs:
    -------
    df_gadm: Geodataframe with one Multipolygon per row
        - Essential column ["country", "geometry"]
        - Non-essential column ["GADM_ID"]

    Outputs:
    --------
    df_gadm: Geodataframe with one Multipolygon per row
        - Same columns as input
        - Includes a new column ["pop"]
    """

    if out_logging:
        _logger.info("Stage 4/4 POP: Add population data to GADM GeoDataFrame")

    # initialize new population column
    df_gadm["pop"] = 0.0

    tqdm_kwargs = dict(
        ascii=False,
        unit=" countries",
        # total=len(country_codes),
        desc="Compute population ",
    )
    if (nprocesses is None) or (nprocesses == 1):

        with tqdm(total=df_gadm.shape[0], **tqdm_kwargs) as pbar:

            for c_code in country_codes:
                # get subset by country code
                country_rows = df_gadm.loc[df_gadm["country"] == c_code]

                # get worldpop image
                WorldPop_inputfile, WorldPop_filename = download_WorldPop(
                    worldpop_method, c_code, year, update, out_logging
                )

                with rasterio.open(WorldPop_inputfile) as src:

                    for i, row in country_rows.iterrows():
                        df_gadm.loc[i, "pop"] = _sum_raster_over_mask(row.geometry, src)
                        pbar.update(1)

    else:

        kwargs = {
            "initializer": _init_process_pop,
            "initargs": (df_gadm, year, worldpop_method),
            "processes": nprocesses,
        }
        with mp.get_context("spawn").Pool(**kwargs) as pool:
            if disable_progressbar:
                _ = list(pool.map(_process_func_pop, country_codes))
                for elem in _:
                    df_gadm.loc[elem.index, "pop"] = elem["pop"]
            else:
                _ = list(
                    tqdm(
                        pool.imap(_process_func_pop, country_codes),
                        total=len(country_codes),
                        **tqdm_kwargs,
                    )
                )
                for elem in _:
                    df_gadm.loc[elem.index, "pop"] = elem["pop"]


def gadm(
    worldpop_method,
    gdp_method,
    countries,
    geo_crs,
    layer_id=2,
    update=False,
    out_logging=False,
    year=2020,
    nprocesses=None,
):

    if out_logging:
        _logger.info("Stage 4/4: Creation GADM GeoDataFrame")

    # download data if needed and get the desired layer_id
    df_gadm = get_GADM_layer(countries, layer_id, geo_crs, update)

    # select and rename columns
    df_gadm.rename(columns={"GID_0": "country"}, inplace=True)

    # drop useless columns
    df_gadm.drop(
        df_gadm.columns.difference(["country", "GADM_ID", "geometry"]),
        axis=1,
        inplace=True,
    )

    if worldpop_method != False:
        # add the population data to the dataset
        add_population_data(
            df_gadm,
            countries,
            worldpop_method,
            year,
            update,
            out_logging,
            nprocesses=nprocesses,
        )

    if gdp_method != False:
        # add the gdp data to the dataset
        add_gdp_data(
            df_gadm,
            year,
            update,
            out_logging,
            name_file_nc="GDP_PPP_1990_2015_5arcmin_v2.nc",
        )

    # set index and simplify polygons
    df_gadm.set_index("GADM_ID", inplace=True)
    df_gadm["geometry"] = df_gadm["geometry"].map(_simplify_polys)

    return df_gadm


if __name__ == "__main__":
    if "snakemake" not in globals():
        from _helpers import mock_snakemake

        os.chdir(os.path.dirname(os.path.abspath(__file__)))
        snakemake = mock_snakemake("build_shapes")
        sets_path_to_root("pypsa-earth")
    configure_logging(snakemake)

    out = snakemake.output

    countries_list = snakemake.config["countries"]
    layer_id = snakemake.config["build_shape_options"]["gadm_layer_id"]
    update = snakemake.config["build_shape_options"]["update_file"]
    out_logging = snakemake.config["build_shape_options"]["out_logging"]
    year = snakemake.config["build_shape_options"]["year"]
    nprocesses = snakemake.config["build_shape_options"]["nprocesses"]
    EEZ_gpkg = snakemake.input["eez"]
    worldpop_method = snakemake.config["build_shape_options"]["worldpop_method"]
    gdp_method = snakemake.config["build_shape_options"]["gdp_method"]
    geo_crs = snakemake.config["crs"]["geo_crs"]
    distance_crs = snakemake.config["crs"]["distance_crs"]

    country_shapes = countries(countries_list, geo_crs, update, out_logging)

    # there may be "holes" in the countries geometry which cause troubles along the workflow
    # e.g. that is the case for enclaves like Dahagram–Angarpota for IN/BD
    country_shapes_valid = country_shapes.apply(
        lambda x: make_valid(x) if not x.is_valid else x
    )
    country_shapes_valid.reset_index().to_file(snakemake.output.country_shapes)

    offshore_shapes = eez(
        countries_list, geo_crs, country_shapes, EEZ_gpkg, out_logging
    )

    offshore_shapes.reset_index().to_file(snakemake.output.offshore_shapes)

    africa_shape = gpd.GeoDataFrame(
        geometry=[country_cover(country_shapes, offshore_shapes.geometry)]
    )
    africa_shape.reset_index().to_file(snakemake.output.africa_shape)

    gadm_shapes = gadm(
        worldpop_method,
        gdp_method,
        countries_list,
        geo_crs,
        layer_id,
        update,
        out_logging,
        year,
        nprocesses=nprocesses,
    )
    gadm_shapes.geometry = gadm_shapes.apply(
        lambda row: make_valid(row.geometry)
        if not row.geometry.is_valid
        else row.geometry,
        axis=1,
    )
    save_to_geojson(gadm_shapes, out.gadm_shapes)<|MERGE_RESOLUTION|>--- conflicted
+++ resolved
@@ -169,15 +169,8 @@
 
                 # a (more useful) approach outputs a file for each of the country (~200kb each for CN and IN)
                 df_filtered = geodf_temp[geodf_temp["GADM_ID"].isin(non_std_gadm_codes)]
-<<<<<<< HEAD
                 df_filtered.to_csv("non_standard_gadm_" + country_code +  "_raw.csv", index = False)
 
-=======
-                print(df_filtered)
-                df_filtered.to_csv(
-                    "non_standard_gadm_" + country_code + "_raw.csv", index=False
-                )
->>>>>>> 602b62d9
 
         # append geodataframes
         geodf_list.append(geodf_temp)
