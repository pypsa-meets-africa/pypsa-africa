--- conflicted
+++ resolved
@@ -169,11 +169,8 @@
             lifetime=costs.at["HVAC overhead", "lifetime"],
         )
 
-<<<<<<< HEAD
-=======
         _set_dc_underwater_fraction(n.links, snakemake.input.regions_offshore)
         _set_dc_underwater_fraction(n.lines, snakemake.input.regions_offshore)
 
->>>>>>> dbca213b
     n.meta = dict(snakemake.config, **dict(wildcards=dict(snakemake.wildcards)))
     n.export_to_netcdf(snakemake.output.network)