--- conflicted
+++ resolved
@@ -70,16 +70,11 @@
 
 
 def attach_storageunits(n, costs, config):
-<<<<<<< HEAD
+
     carriers = config["electricity"]["extendable_carriers"]["StorageUnit"]
     carriers_classic = [x for x in carriers if x == "H2" or x == "battery"]
     carriers_database = [x for x in carriers if x != "H2" and x != "battery"]
     max_hours = config["electricity"]["max_hours"]
-=======
-    elec_opts = config["electricity"]
-    carriers = elec_opts["extendable_carriers"]["StorageUnit"]
-    max_hours = elec_opts["max_hours"]
->>>>>>> dfd91177
 
     _add_missing_carriers_from_costs(n, costs, carriers)
 
@@ -134,12 +129,6 @@
             cyclic_state_of_charge=True,
         )
 
-<<<<<<< HEAD
-=======
-def attach_stores(n, costs, config):
-    elec_opts = config["electricity"]
-    carriers = elec_opts["extendable_carriers"]["Store"]
->>>>>>> dfd91177
 
 def attach_stores(n, costs, config):
     """
@@ -299,12 +288,8 @@
 
 
 def attach_hydrogen_pipelines(n, costs, config):
-<<<<<<< HEAD
+
     ext_carriers = config["electricity"]["extendable_carriers"]
-=======
-    elec_opts = config["electricity"]
-    ext_carriers = elec_opts["extendable_carriers"]
->>>>>>> dfd91177
     as_stores = ext_carriers.get("Store", [])
 
     if "H2 pipeline" not in ext_carriers.get("Link", []):
@@ -354,10 +339,7 @@
     n = pypsa.Network(snakemake.input.network)
     Nyears = n.snapshot_weightings.objective.sum() / 8760.0
     config = snakemake.config
-<<<<<<< HEAD
-=======
-
->>>>>>> dfd91177
+
     costs = load_costs(
         snakemake.input.tech_costs,
         config["costs"],
