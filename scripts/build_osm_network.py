--- conflicted
+++ resolved
@@ -865,18 +865,9 @@
             crs=buses.crs,
         )
 
-    non_allocated_countries = list(
-        set(country_list).symmetric_difference(set(bus_country_list))
-    )
 
     if len(non_allocated_countries) > 0:
-<<<<<<< HEAD
         logger.error(f"There following countries could not be allocated properly: {non_allocated_countries}")       
-=======
-        logger.error(
-            "There following countries could not be allocated properly: {non_allocated_countries}"
-        )
->>>>>>> 2d71277b
 
     # get transformers: modelled as lines connecting buses with different voltage
     transformers = get_transformers(buses, lines)
