--- conflicted
+++ resolved
@@ -732,16 +732,9 @@
 
     logger.info("Stage 1/5: Read input data")
 
-<<<<<<< HEAD
-    substations = gpd.read_file(inputs["substations"]).set_crs(epsg=4326, inplace=True)
-    lines = gpd.read_file(inputs["lines"]).set_crs(epsg=4326, inplace=True)
-    links = read_geojson(inputs["links"]).set_crs(epsg=4326, inplace=True)
-    generators = read_geojson(inputs["generators"]).set_crs(epsg=4326, inplace=True)
-=======
     substations = gpd.read_file(inputs["substations"])
     lines = gpd.read_file(inputs["lines"])
     generators = read_geojson(inputs["generators"])
->>>>>>> 8042eab6
 
     logger.info("Stage 2/5: Add line endings to the substation datasets")
 
@@ -762,12 +755,7 @@
         )
         logger.info("Stage 3/5: Avoid nodes overpassing lines: enabled with tolerance")
 
-<<<<<<< HEAD
-        lines, buses = fix_overpassing_lines(lines, buses, tol=tol)
-        links, buses = fix_overpassing_lines(links, buses, tol=tol)
-=======
         lines, buses = fix_overpassing_lines(lines, buses, distance_crs, tol=tol)
->>>>>>> 8042eab6
     else:
         logger.info("Stage 3/5: Avoid nodes overpassing lines: disabled")
 
