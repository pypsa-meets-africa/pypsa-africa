--- conflicted
+++ resolved
@@ -905,7 +905,6 @@
     """
     It returns the current directory path.
     """
-<<<<<<< HEAD
     return str(pathlib.Path.cwd())
 
 
@@ -920,7 +919,4 @@
     """
     It returns True if the path points to a file. False otherwise.
     """
-    return pathlib.Path(path).is_file()
-=======
-    return str(pathlib.Path.cwd())
->>>>>>> 10826025
+    return pathlib.Path(path).is_file()