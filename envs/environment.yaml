--- conflicted
+++ resolved
@@ -51,11 +51,7 @@
   # GIS dependencies:
 - cartopy
 - descartes
-<<<<<<< HEAD
 - rasterio>1.2.10
-=======
-- rasterio!=1.2.10
->>>>>>> 57a51fad
 - rioxarray
 
  # Plotting
