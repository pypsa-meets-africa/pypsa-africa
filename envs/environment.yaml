# SPDX-FileCopyrightText: : 2017-2020 The PyPSA-Eur Authors
#
# SPDX-License-Identifier: GPL-3.0-or-later

name: pypsa-africa
channels:
  - conda-forge/label/shapely_dev  # Until shapely 1.8+ is out of alpha
  - conda-forge
  - bioconda
dependencies:
<<<<<<< HEAD
  - python<=3.9.7
  - pip<=21.3.1
  - mamba<=0.18.2 # esp for windows build

  # - pypsa>=0.17.1
  - atlite=0.2.5
  - dask<=2021.3.1 # until https://github.com/dask/dask/issues/7583 is solved

  # Dependencies of the workflow itself
  - xlrd=2.0.1
  - openpyxl<=3.0.9
  - pycountry<=20.7.3
  - seaborn<=0.11.2
  - snakemake-minimal<=6.11.0
  - memory_profiler<=0.58.0
  - pyyaml<=6.0
  - pytables<=3.6.1
  - lxml<=4.6.4
  - numpy=1.21.4
  - pandas=1.3.4
  - geopandas<=0.10.2
  # - xarray # till the main is not in conda
  - netcdf4<=1.5.6
  - networkx<=2.6.2
  - scipy<=1.7.1
  - shapely>=1.8a1
  - progressbar2<=3.53.1
  # - pre-commit<=2.15.0
  - pyomo<=6.2
  - matplotlib<=3.5.0

  # Keep in conda environment when calling ipython
  - ipython<=7.29.0
  # Jupyter notebook requirement
  - ipykernel<=6.5.0
  - jupyterlab<=3.2.4

  # GIS dependencies:
  - cartopy<=0.20.1
  - descartes<=1.1.0
  - rasterio<=#1.2.10
  - rioxarray<=0.9.0
  - geoviews<=1.9.2
  - hvplot<=0.7.3

  # PyPSA-Eur-Sec Dependencies
  - geopy=2.2.0
  - tqdm<=4.62.3
  - pytz<=2021.3
  - country_converter<=0.7.4
  - powerplantmatching

  # Cloud download
  - googledrivedownloader<=0.4

  # base solvers
  - glpk
  - ipopt
=======
  - python>=3.8
  - pip
  - mamba # esp for windows build

  - pypsa>=0.17.1
  - atlite>=0.2.4
  - dask<=2021.3.1 # until https://github.com/dask/dask/issues/7583 is solved

  # Dependencies of the workflow itself
  - xlrd
  - openpyxl
  - pycountry
  - seaborn
  - snakemake-minimal
  - memory_profiler
  - yaml
  - pytables
  - lxml
  - numpy
  - pandas
  - geopandas
  # - xarray # till the main is not in conda
  - netcdf4
  - networkx
  - scipy
  - shapely>=1.8a1
  - progressbar2
  - pre-commit
  - pyomo
  - matplotlib
  - openjdk

  # Keep in conda environment when calling ipython
  - ipython
  # Jupyter notebook requirement
  - ipykernel
  - jupyterlab

  # GIS dependencies:
  - cartopy
  - descartes
  - rasterio
  - rioxarray
  - geoviews
  - hvplot

  # PyPSA-Eur-Sec Dependencies
  - geopy
  - tqdm
  - pytz
  - country_converter

  # Cloud download
  - googledrivedownloader
  
  # Default solver for tests
  - glpk
  - ipopt<3.13.3
>>>>>>> e91d9a2e

  - pip:
    - git+https://github.com/pydata/xarray@main # till the main is not in conda
    - git+https://github.com/pypsa/pypsa.git#egg=pypsa
    - vresutils==0.3.1
    - tsam>=1.1.0
    - esy-osm-pbf
    - esy-osmfilter<|MERGE_RESOLUTION|>--- conflicted
+++ resolved
@@ -8,66 +8,6 @@
   - conda-forge
   - bioconda
 dependencies:
-<<<<<<< HEAD
-  - python<=3.9.7
-  - pip<=21.3.1
-  - mamba<=0.18.2 # esp for windows build
-
-  # - pypsa>=0.17.1
-  - atlite=0.2.5
-  - dask<=2021.3.1 # until https://github.com/dask/dask/issues/7583 is solved
-
-  # Dependencies of the workflow itself
-  - xlrd=2.0.1
-  - openpyxl<=3.0.9
-  - pycountry<=20.7.3
-  - seaborn<=0.11.2
-  - snakemake-minimal<=6.11.0
-  - memory_profiler<=0.58.0
-  - pyyaml<=6.0
-  - pytables<=3.6.1
-  - lxml<=4.6.4
-  - numpy=1.21.4
-  - pandas=1.3.4
-  - geopandas<=0.10.2
-  # - xarray # till the main is not in conda
-  - netcdf4<=1.5.6
-  - networkx<=2.6.2
-  - scipy<=1.7.1
-  - shapely>=1.8a1
-  - progressbar2<=3.53.1
-  # - pre-commit<=2.15.0
-  - pyomo<=6.2
-  - matplotlib<=3.5.0
-
-  # Keep in conda environment when calling ipython
-  - ipython<=7.29.0
-  # Jupyter notebook requirement
-  - ipykernel<=6.5.0
-  - jupyterlab<=3.2.4
-
-  # GIS dependencies:
-  - cartopy<=0.20.1
-  - descartes<=1.1.0
-  - rasterio<=#1.2.10
-  - rioxarray<=0.9.0
-  - geoviews<=1.9.2
-  - hvplot<=0.7.3
-
-  # PyPSA-Eur-Sec Dependencies
-  - geopy=2.2.0
-  - tqdm<=4.62.3
-  - pytz<=2021.3
-  - country_converter<=0.7.4
-  - powerplantmatching
-
-  # Cloud download
-  - googledrivedownloader<=0.4
-
-  # base solvers
-  - glpk
-  - ipopt
-=======
   - python>=3.8
   - pip
   - mamba # esp for windows build
@@ -126,7 +66,6 @@
   # Default solver for tests
   - glpk
   - ipopt<3.13.3
->>>>>>> e91d9a2e
 
   - pip:
     - git+https://github.com/pydata/xarray@main # till the main is not in conda
