# SPDX-FileCopyrightText: : 2021 The PyPSA-Africa Authors
#
# SPDX-License-Identifier: CC0-1.0


version: 0.0.2
tutorial: true

logging:
  level: INFO
  format: "%(levelname)s:%(name)s:%(message)s"

scenario:
  simpl: ['']
  ll: ['copt']
  clusters: [10]
  opts: [Co2L-24H]

countries: ["NG", "BJ"]

  # ['DZ', 'AO', 'BJ', 'BW', 'BF', 'BI', 'CM', 'CF', 'TD', 'CG', 'CD',
  # 'DJ', 'EG', 'GQ', 'ER', 'ET', 'GA', 'GH', 'GN', 'CI', 'KE', 'LS', 'LR', 'LY',
  # 'MG', 'MW', 'ML', 'MR', 'MU', 'MA', 'MZ', 'NA', 'NE', 'NG', 'RW',
  # 'SL', 'ZA', 'SS', 'SD', 'SZ', 'TZ', 'TG', 'TN', 'UG', 'ZM', 'ZW']  # list(AFRICA_CC)

  #["NG"]  # Nigeria
  #["NE"]  # Niger
  #["SL"]  # Sierra Leone
  #["MA"]  # Morroco
  #["ZA"]  # South Africa

summary_dir: results

snapshots:
  start: "2013-03-1"
  end: "2013-03-8"
  inclusive: "left" # end is not inclusive

enable:
  retrieve_databundle: true  #  Recommended 'true', for the first run. Otherwise data might be missing.
  download_osm_data: true  # If 'true', OpenStreetMap data will be downloaded for the above given countries
  build_natura_raster: true  # If True, than an exclusion raster will be build
  build_cutout: false
  # If "build_cutout" : true, then environmental data is extracted according to `snapshots` date range and `countries`
  # requires cds API key https://cds.climate.copernicus.eu/api-how-to
  # More information https://atlite.readthedocs.io/en/latest/introduction.html#datasets

# definition of the Coordinate Reference Systems
crs:
  geo_crs: EPSG:4326  # general geographic projection, not used for metric measures. "EPSG:4326" is the standard used by OSM and google maps
  distance_crs: EPSG:3857  # projection for distance measurements only. Possible recommended values are "EPSG:3857" (used by OSM and Google Maps)
  area_crs: ESRI:54009  # projection for area measurements only. Possible recommended values are Global Mollweide "ESRI:54009"

retrieve_databundle:
  show_progress: false  # Option to disable the progress bar in retrieve_databundle

download_osm_data_nprocesses: 4  # (optional) number of threads used to download osm data

augmented_line_connection:
  add_to_snakefile: false
  connectivity_upgrade: 3  # min. lines connection per node, https://networkx.org/documentation/stable/reference/algorithms/generated/networkx.algorithms.connectivity.edge_augmentation.k_edge_augmentation.html#networkx.algorithms.connectivity.edge_augmentation.k_edge_augmentation
  new_line_type: "HVDC"  # or "HVAC"
  min_expansion: 1  # [MW]

# if True clusters to GADM shapes, if False Voronoi cells will be clustered
cluster_options:
  alternative_clustering: false  # "False" use Voronoi shapes, "True" use GADM shapes
  distribute_cluster: ['load'] # ['load'],['pop'] or ['gdp']
  out_logging: true  # When true, logging is printed to console

# options for build_shapes
build_shape_options:
  gadm_layer_id: 1  # GADM level area used for the gadm_shapes. Codes are country-dependent but roughly: 0: country, 1: region/county-like, 2: municipality-like
  update_file: false # When true, all the input files are downloaded again and replace the existing files
  out_logging: true  # When true, logging is printed to console
  year: 2020  # reference year used to derive shapes, info on population and info on GDP
  nprocesses: 5  # number of processes to be used in build_shapes
  worldpop_method: "standard"  # "standard" pulls from web 1kmx1km raster, "api" pulls from API 100mx100m raster, false (not "false") no pop addition to shape which is useful when generating only cutout
  gdp_method: "standard"  # "standard" pulls from web 1x1km raster, false (not "false") no gdp addition to shape which useful when generating only cutout

clean_osm_data_options:
  names_by_shapes: true  # Set the country name based on the extended country shapes
  threshold_voltage: 35000  # [V] minimum voltage threshold to keep the asset (cable, line, generator, etc.) [V]
  tag_substation: "transmission"  # needed feature tag to be considered for the analysis. If empty, no filtering on the tag_substation is performed
  add_line_endings: true  # When true, the line endings are added to the dataset of the substations
  generator_name_method: OSM  # Methodology to specify the name to the generator. Options: OSM (name as by OSM dataset), closest_city (name by the closest city)

build_osm_network:  # Options of the build_osm_network script; osm = OpenStreetMap
  group_close_buses: true  # When "True", close buses are merged and guarantee the voltage matching among line endings
  group_tolerance_buses: 500  # [m] (default 500) Tolerance in meters of the close buses to merge
  split_overpassing_lines: true  # When True, lines overpassing buses are splitted and connected to the bueses
  overpassing_lines_tolerance: 1  # [m] (default 1) Tolerance to identify lines overpassing buses

base_network:
  min_voltage_substation_offshore: 35000  # [V] minimum voltage of the offshore substations
  min_voltage_rebase_voltage: 35000

load_options:
  ssp: "ssp2-2.6" # shared socio-economic pathway (GDP and population growth) scenario to consider
  weather_year: 2013  # Load scenarios available with different weather year (different renewable potentials)
  prediction_year: 2030  # Load scenarios available with different prediction year (GDP, population)
  scale: 1  # scales all load time-series, i.e. 2 = doubles load

electricity:
  voltages: [220., 300., 380.]
  co2limit: 7.75e+7 # 0.05 * 3.1e9*0.5
  co2base: 1.487e9
  agg_p_nom_limits: data/agg_p_nom_minmax.csv

  operational_reserve: # like https://genxproject.github.io/GenX/dev/core/#Reserves
    activate: true
    epsilon_load: 0.02 # share of total load
    epsilon_vres: 0.02 # share of total renewable supply
    contingency: 0 # fixed capacity in MW

  extendable_carriers:
    Generator: []
    StorageUnit: [] # battery, H2
    Store: [battery, H2]
    Link: []

  conventional_carriers: [coal, OCGT, CCGT, oil]

  max_hours:
    battery: 6
    H2: 168

  powerplants_filter:

  estimate_renewable_capacities:
    stats: "irena"  # False, = greenfield expansion, 'irena' uses IRENA stats to add expansion limits
    year: 2020  # Reference year, available years for IRENA stats are 2000 to 2020
    p_nom_min: 1  # any float, scales the minimum expansion acquired from stats, i.e. 110% of <years>'s capacities => p_nom_min: 1.1
    p_nom_max: 2  # sets the expansion constraint, False to deactivate this option and use estimated renewable potentials determine by the workflow, float scales the p_nom_min factor accordingly
    technology_mapping:
      # Wind is the Fueltype in ppm.data.Capacity_stats, onwind, offwind-{ac,dc} the carrier in PyPSA-Earth
      Offshore: [offwind-ac, offwind-dc]
      Onshore: [onwind]
      PV: [solar]

lines:
  types:
    220.: "Al/St 240/40 2-bundle 220.0"
    300.: "Al/St 240/40 3-bundle 300.0"
    380.: "Al/St 240/40 4-bundle 380.0"
  s_max_pu: 0.7
  s_nom_max: .inf
  length_factor: 1.25
  under_construction: "zero" # 'zero': set capacity to zero, 'remove': remove, 'keep': with full capacity

links:
  p_max_pu: 1.0
  p_nom_max: .inf
  include_tyndp: true
  under_construction: "zero" # 'zero': set capacity to zero, 'remove': remove, 'keep': with full capacity

transformers:
  x: 0.1
  s_nom: 2000.
  type: ""

atlite:
  nprocesses: 4
  cutouts:
    # use 'base' to determine geographical bounds and time span from config
    # base:
    # module: era5
    africa-2013-era5-tutorial:
      module: era5
      dx: 0.3
      dy: 0.3
      time: ["2013-03-01", "2013-03-08"]
    # europe-2013-era5:
    #   module: era5 # in priority order
    #   x: [-12., 35.]
    #   y: [33., 72]
    #   dx: 0.3
    #   dy: 0.3
    #   time: ["2013", "2013"]
    # europe-2013-sarah:
    #   module: [sarah, era5] # in priority order
    #   x: [-12., 45.]
    #   y: [33., 65]
    #   dx: 0.2
    #   dy: 0.2
    #   time: ["2013", "2013"]
    #   sarah_interpolate: false
    #   sarah_dir:
    #   features: [influx, temperature]

renewable:
  onwind:
    cutout: africa-2013-era5-tutorial
    resource:
      method: wind
      turbine: Vestas_V112_3MW
    capacity_per_sqkm: 3 # ScholzPhd Tab 4.3.1: 10MW/km^2
    # correction_factor: 0.93
    copernicus:
      # Scholz, Y. (2012). Renewable energy based electricity supply at low costs:
      #  development of the REMix model and application for Europe. ( p.42 / p.28)
      grid_codes: [20, 30, 40, 60, 100, 111, 112, 113, 114, 115, 116, 121, 122, 123, 124, 125, 126]
      distance: 1000
      distance_grid_codes: [50]
    natura: true
    potential: simple # or conservative
    clip_p_max_pu: 1.e-2
    extendable: true
  offwind-ac:
    cutout: africa-2013-era5-tutorial
    resource:
      method: wind
      turbine: NREL_ReferenceTurbine_5MW_offshore
    capacity_per_sqkm: 3
    # correction_factor: 0.93
    copernicus:
      grid_codes: [80, 200]
    max_depth: 50
    max_shore_distance: 30000
    potential: simple # or conservative
    clip_p_max_pu: 1.e-2
    extendable: true
  offwind-dc:
    cutout: africa-2013-era5-tutorial
    resource:
      method: wind
      turbine: NREL_ReferenceTurbine_5MW_offshore
    # ScholzPhd Tab 4.3.1: 10MW/km^2
    capacity_per_sqkm: 3
    # correction_factor: 0.93
    copernicus:
      grid_codes: [80, 200]
    natura: true
    max_depth: 50
    min_shore_distance: 30000
    potential: simple # or conservative
    clip_p_max_pu: 1.e-2
    extendable: true
  solar:
    cutout: africa-2013-era5-tutorial
    resource:
      method: pv
      panel: CSi
      orientation: latitude_optimal # will lead into optimal design
        # slope: 0.  # slope: 0 represent a flat panel
        # azimuth: 180.  # azimuth: 180 south orientation
    capacity_per_sqkm: 4.6 # From 1.7 to 4.6 addresses issue #361
    # Determined by comparing uncorrected area-weighted full-load hours to those
    # published in Supplementary Data to
    # Pietzcker, Robert Carl, et al. "Using the sun to decarbonize the power
    # sector: The economic potential of photovoltaics and concentrating solar
    # power." Applied Energy 135 (2014): 704-720.
    correction_factor: 0.854337
    copernicus:
      grid_codes: [20, 30, 40, 50, 60, 90, 100]
    natura: true
    potential: simple # or conservative
    clip_p_max_pu: 1.e-2
    extendable: true
  hydro:
    cutout: africa-2013-era5-tutorial
    resource:
      method: hydro
<<<<<<< HEAD
      hydrobasins: data/hydrobasins/hybas_world_lev04_v1c.shp
      # flowspeed: 1.0
=======
      hydrobasins: data/raw/hydrobasins/hybas_world_lev04_v1c.shp
      flowspeed: 1.0  # m/s
>>>>>>> c94a3e37
      # weight_with_height: false
      # show_progress: true
      normalization: eia # 'hydro_capacities' to normalize country production by using hydro_capacities, 'eia' to normalize by eia data, false for no normalization
    carriers: [ror, PHS, hydro]
    PHS_max_hours: 6
    hydro_max_hours: "energy_capacity_totals_by_country" # one of energy_capacity_totals_by_country, estimate_by_large_installations or a float
    clip_min_inflow: 1.0
    normalization_multiplier: 1.1  # multiplier applied after the normalization of the hydro production

# TODO: Needs to be adjusted for Africa
costs:
  year: 2030
  discountrate: 0.07 # From a Lion Hirth paper, also reflects average of Noothout et al 2016
  USD2013_to_EUR2013: 0.7532 # [EUR/USD] ECB: https://www.ecb.europa.eu/stats/exchange/eurofxref/html/eurofxref-graph-usd.en.html
  marginal_cost: # EUR/MWh
    solar: 0.01
    onwind: 0.015
    offwind: 0.015
    hydro: 0.
    H2: 0.
    electrolysis: 0.
    fuel cell: 0.
    battery: 0.
    battery inverter: 0.
  emission_prices: # in currency per tonne emission, only used with the option Ep
    co2: 0.


solving:
  options:
    formulation: kirchhoff
    load_shedding: true
    noisy_costs: true
    min_iterations: 4
    max_iterations: 6
    clip_p_max_pu: 0.01
    skip_iterations: false
    track_iterations: false
    #nhours: 10
  solver:
    name: glpk


plotting:
  map:
    figsize: [7, 7]
    boundaries: [-10.2, 29, 35, 72]
    p_nom:
      bus_size_factor: 5.e+4
      linewidth_factor: 3.e+3

  costs_max: 800
  costs_threshold: 1

  energy_max: 15000.
  energy_min: -10000.
  energy_threshold: 50.

  vre_techs: ["onwind", "offwind-ac", "offwind-dc", "solar", "ror"]
  conv_techs: ["OCGT", "CCGT", "nuclear", "coal", "oil"]
  storage_techs: ["hydro+PHS", "battery", "H2"]
  load_carriers: ["AC load"]
  AC_carriers: ["AC line", "AC transformer"]
  link_carriers: ["DC line", "Converter AC-DC"]
  tech_colors:
    "onwind": "#235ebc"
    "onshore wind": "#235ebc"
    "offwind": "#6895dd"
    "offwind-ac": "#6895dd"
    "offshore wind": "#6895dd"
    "offshore wind ac": "#6895dd"
    "offwind-dc": "#74c6f2"
    "offshore wind dc": "#74c6f2"
    "hydro": "#08ad97"
    "hydro+PHS": "#08ad97"
    "PHS": "#08ad97"
    "hydro reservoir": "#08ad97"
    "hydroelectricity": "#08ad97"
    "ror": "#4adbc8"
    "run of river": "#4adbc8"
    "solar": "#f9d002"
    "solar PV": "#f9d002"
    "solar thermal": "#ffef60"
    "biomass": "#0c6013"
    "solid biomass": "#06540d"
    "biogas": "#23932d"
    "waste": "#68896b"
    "geothermal": "#ba91b1"
    "OCGT": "#d35050"
    "gas": "#d35050"
    "natural gas": "#d35050"
    "CCGT": "#b20101"
    "nuclear": "#ff9000"
    "coal": "#707070"
    "lignite": "#9e5a01"
    "oil": "#262626"
    "H2": "#ea048a"
    "hydrogen storage": "#ea048a"
    "battery": "#b8ea04"
    "Electric load": "#f9d002"
    "electricity": "#f9d002"
    "lines": "#70af1d"
    "transmission lines": "#70af1d"
    "AC-AC": "#70af1d"
    "AC line": "#70af1d"
    "links": "#8a1caf"
    "HVDC links": "#8a1caf"
    "DC-DC": "#8a1caf"
    "DC link": "#8a1caf"
    "load": "#FF0000"
  nice_names:
    OCGT: "Open-Cycle Gas"
    CCGT: "Combined-Cycle Gas"
    offwind-ac: "Offshore Wind (AC)"
    offwind-dc: "Offshore Wind (DC)"
    onwind: "Onshore Wind"
    solar: "Solar"
    PHS: "Pumped Hydro Storage"
    hydro: "Reservoir & Dam"
    battery: "Battery Storage"
    H2: "Hydrogen Storage"
    lines: "Transmission Lines"
    ror: "Run of River"<|MERGE_RESOLUTION|>--- conflicted
+++ resolved
@@ -261,13 +261,8 @@
     cutout: africa-2013-era5-tutorial
     resource:
       method: hydro
-<<<<<<< HEAD
-      hydrobasins: data/hydrobasins/hybas_world_lev04_v1c.shp
-      # flowspeed: 1.0
-=======
       hydrobasins: data/raw/hydrobasins/hybas_world_lev04_v1c.shp
       flowspeed: 1.0  # m/s
->>>>>>> c94a3e37
       # weight_with_height: false
       # show_progress: true
       normalization: eia # 'hydro_capacities' to normalize country production by using hydro_capacities, 'eia' to normalize by eia data, false for no normalization
