###########################
###########################
## Linter GitHub Actions ##
###########################
###########################
name: Lint Code Base

#
# Documentation:
# https://help.github.com/en/articles/workflow-syntax-for-github-actions
#

#############################
# Start the job on all push #
#############################
on:
  push:
    branches-ignore: [main]
    # Remove the line above to run when pushing to master

###############
# Set the Job #
###############
jobs:
  build:
    # Name the Job
    name: Lint Code Base
    # Set the agent to run on
    runs-on: ubuntu-latest

    ##################
    # Load all steps #
    ##################
    steps:
      ##########################
      # Checkout the code base #
      ##########################
    - name: Checkout Code
      uses: actions/checkout@v2
      with:
          # Full git history is needed to get a proper list of changed files within `super-linter`
        fetch-depth: 0

      ################################
      # Run Linter against code base #
      ################################
    - name: Lint Code Base
      uses: docker://ghcr.io/github/super-linter:slim-v4
      env:
        VALIDATE_ALL_CODEBASE: false
        DEFAULT_BRANCH: main
        GITHUB_TOKEN: ${{ secrets.GITHUB_TOKEN }}
        VALIDATE_SNAKEMAKE_LINT: false
        VALIDATE_SNAKEMAKE_SNAKEFMT: false
        VALIDATE_PYTHON_ISORT: false
        VALIDATE_PYTHON_MYPY: false
        VALIDATE_PYTHON_FLAKE8: false
        VALIDATE_PYTHON_BLACK: false
        VALIDATE_NATURAL_LANGUAGE: false
<<<<<<< HEAD
        VALIDATE_JSCPD: false
=======
        VALIDATE_JSCPD: false
        VALIDATE_GITLEAKS: false
>>>>>>> 37abda72
<|MERGE_RESOLUTION|>--- conflicted
+++ resolved
@@ -57,9 +57,5 @@
         VALIDATE_PYTHON_FLAKE8: false
         VALIDATE_PYTHON_BLACK: false
         VALIDATE_NATURAL_LANGUAGE: false
-<<<<<<< HEAD
         VALIDATE_JSCPD: false
-=======
-        VALIDATE_JSCPD: false
-        VALIDATE_GITLEAKS: false
->>>>>>> 37abda72
+        VALIDATE_GITLEAKS: false