--- conflicted
+++ resolved
@@ -4,22 +4,11 @@
 #    - main
 #
 jobs:
-<<<<<<< HEAD
 #  contrib-readme-job:
 #    runs-on: ubuntu-latest
 #    name: A job to automate contrib in readme
 #    steps:
 #    - name: Contribute List
-#      uses: akhilmhdh/contributors-readme-action@v2.3.6
+#      uses: akhilmhdh/contributors-readme-action@v2.3.10
 #      env:
-#        GITHUB_TOKEN: ${{ secrets.GITHUB_TOKEN }}
-=======
-  contrib-readme-job:
-    runs-on: ubuntu-latest
-    name: A job to automate contrib in readme
-    steps:
-    - name: Contribute List
-      uses: akhilmhdh/contributors-readme-action@v2.3.10
-      env:
-        GITHUB_TOKEN: ${{ secrets.GITHUB_TOKEN }}
->>>>>>> 6d45a1a7
+#        GITHUB_TOKEN: ${{ secrets.GITHUB_TOKEN }}