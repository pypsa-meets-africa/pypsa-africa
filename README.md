--- conflicted
+++ resolved
@@ -3,362 +3,21 @@
 To install and run the model, follow these steps:
 
 1. Open your terminal and run the following commands:
-
-<<<<<<< HEAD
-=======
-<p align="left"> 
-by
-<a href="https://pypsa-meets-earth.github.io">
-    <img src="https://github.com/pypsa-meets-earth/pypsa-meets-earth.github.io/raw/main/assets/img/logo.png" width="150">
-<a/>
-</p>
-
-## Development Status: **Stable and Active**
-
-[![Status Linux](https://github.com/pypsa-meets-earth/pypsa-earth/actions/workflows/ci-linux.yaml/badge.svg?branch=main&event=push)](https://github.com/pypsa-meets-earth/pypsa-earth/actions/workflows/ci-linux.yaml)
-[![Status Mac](https://github.com/pypsa-meets-earth/pypsa-earth/actions/workflows/ci-mac.yaml/badge.svg?branch=main&event=push)](https://github.com/pypsa-meets-earth/pypsa-earth/actions/workflows/ci-mac.yaml)
-[![Status Windows](https://github.com/pypsa-meets-earth/pypsa-earth/actions/workflows/ci-windows.yaml/badge.svg?branch=main&event=push)](https://github.com/pypsa-meets-earth/pypsa-earth/actions/workflows/ci-windows.yaml)
-[![Documentation Status](https://readthedocs.org/projects/pypsa-earth/badge/?version=latest)](https://pypsa-earth.readthedocs.io/en/latest/?badge=latest)
-![Size](https://img.shields.io/github/repo-size/pypsa-meets-earth/pypsa-earth)
-[![License: GPL v3](https://img.shields.io/badge/License-GPLv3-blue.svg)](https://www.gnu.org/licenses/gpl-3.0)
-[![REUSE status](https://api.reuse.software/badge/github.com/pypsa-meets-earth/pypsa-earth)](https://api.reuse.software/info/github.com/pypsa-meets-earth/pypsa-earth)
-[![Code style: black](https://img.shields.io/badge/code%20style-black-000000.svg)](https://github.com/psf/black)
-[![pre-commit.ci status](https://results.pre-commit.ci/badge/github/pypsa-meets-earth/pypsa-earth/main.svg)](https://results.pre-commit.ci/latest/github/pypsa-meets-earth/pypsa-earth/main)
-[![Discord](https://img.shields.io/discord/911692131440148490?logo=discord)](https://discord.gg/AnuJBk23FU)
-[![Google Drive](https://img.shields.io/badge/Google%20Drive-4285F4?style=flat&logo=googledrive&logoColor=white)](https://drive.google.com/drive/folders/1U7fgktbxlaGzWxT2C0-Xv-_ffWCxAKZz)
-
-**PyPSA-Earth is the first open-source global energy system model with data in high spatial and temporal resolution.** It enables large-scale collaboration by providing a tool that can model the world energy system or any subset of it. This work is derived from the European [PyPSA-Eur](https://pypsa-eur.readthedocs.io/en/latest/) model using new data and functions. It is suitable for operational as well as combined generation, storage and transmission expansion studies. The model provides two main features: (1) customizable data extraction and preparation scripts with global coverage and (2) a [PyPSA](https://pypsa.readthedocs.io/en/latest/) energy modelling framework integration. The data includes electricity demand, generation and medium to high-voltage networks from open sources, yet additional data can be further integrated. A broad range of clustering and grid meshing strategies help adapt the model to computational and practical needs.
-
-The model is described in the Applied Energy article "PyPSA-Earth. A new global open energy system optimization model demonstrated in Africa", 2023, https://doi.org/10.1016/j.apenergy.2023.12109 [(BibTeX)](https://pypsa-earth.readthedocs.io/en/latest/talks_and_papers.html#publications). The [documentation](https://pypsa-earth.readthedocs.io/en/latest/index.html) provides additional information.
-
-**PyPSA meets Earth is a free and open source software initiative aiming to develop a powerful energy system model for Earth.** We work on open data, open source modelling, open source solver support and open communities. Stay tuned and join our mission - We look for users, co-developers and leaders! Check out our [website for results and our projects](https://pypsa-meets-earth.github.io/projects.html). Happy coding!
-
-<p align="center">
-  <img src="https://forum.openmod.org/uploads/db8804/original/1X/ddf041d1b98ca8f8c310f1c6393ec426ab5594cf.png" width=30%>
-  <img src="https://forum.openmod.org/uploads/db8804/original/1X/940b2673cfc31c4a6f01b7908f546d39d67df27e.png" width=23%>
-  <img src="https://forum.openmod.org/uploads/db8804/original/1X/6af089c376b19b72ad148e4e4326c162b94db68f.png" width=35%>
-</p>
-
-## Livetracker. Most popular global models:
-
-<p align="center">
-<a href="https://star-history.com/#pypsa-meets-earth/pypsa-earth&OSeMOSYS/osemosys_global&niclasmattsson/Supergrid&SGIModel/MUSE_OS&etsap-TIMES/TIMES_model&Date">
-    <img src="https://api.star-history.com/svg?repos=pypsa-meets-earth/pypsa-earth,OSeMOSYS/osemosys_global,niclasmattsson/Supergrid,SGIModel/MUSE_OS,etsap-TIMES/TIMES_model&type=Date" width="60%">
-<a/>
-
-## Get involved
-
-There are multiple ways to get involved and learn more about our work. That's how we organise ourselves:
-
-- [**Discord NEW! (Open)**](https://discord.gg/AnuJBk23FU)
-  - chat with the community, team up on features, exchange with developers, code in voice channels
-  - registration and usage is for free
-        <p align="left">
-            <a href="https://discord.gg/AnuJBk23FU">
-            <img src="https://discord.com/assets/cb48d2a8d4991281d7a6a95d2f58195e.svg" width="150">
-            <a/>
-        </p>
-- **General initiative meeting (Open)**
-  - every forth Thursday each month Thursday 16-17:00 (UK time)
-    <a href="https://drive.google.com/file/d/1naH4WwW9drkOkOJ3PLO4fyWdkZQi5-_w/view?usp=share_link">
-    `download .ics`
-    </a>
-  - join for project news and high-level code updates
-  - meeting hosted on Discord
-  - [open agenda](https://docs.google.com/document/d/1r6wm2RBe0DWFngmItpFfSFHA-CnUmVcVTkIKmthdW3g/edit?usp=sharing). See what we will discuss. Invited members have edit rights.
-- **Buddy talk (Open)**
-  - book a 30min meeting with Max to discuss anything you like
-  - booking link: [calendly.com/pypsa-meets-earth](https://calendly.com/pypsa-meets-earth/pypsa-meets-earth-exchange-30min)
-- **Specific code meeting (Open)**
-  - meeting hosted on Discord
-  - join updates, demos, Q&A's, discussions and the coordination of each work package
-    1. Demand creation and prediction meeting, on demand
-    2. AI asset detection meeting, on demand
-    3. Sector coupling meeting, every Thursday 09:00 (UK time), <a href="https://drive.google.com/file/d/1PDdmjsKhzyGRo0_YrP4wPQkn2XTNh6jA/view?usp=share_link" >`download .ics`</a>
-    4. PyPSA-Earth meeting, every Thursday 16:00 (UK time), <a href="https://drive.google.com/file/d/1gaLmyV4qGPXsogkeRcAPWjC0ESebUxU-/view?usp=share_link" >`download .ics`</a>
-- **Outreach meeting (Open)**
-  - every second week, Tuesday 17:00 (UK time)
-  - planning, discussing events, workshops, communication, community activities
-- [**Google Drive**](https://drive.google.com/drive/folders/13Z8Y9zgsh5IZaDNkkRyo1wkoMgbdUxT5?usp=sharing)
-  - access to minutes, presentations, lists, documents (access to minutes)
-
-## Installation
-
-1. Open your terminal at a location where you want to install pypsa-earth. Type the following in your terminal to download the package from GitHub:
-
-   ```bash
-      .../some/path/without/spaces % git clone https://github.com/pypsa-meets-earth/pypsa-earth.git
->>>>>>> 05884b3a
    ```
    sudo DOCKER_BUILDKIT=0 docker build -t pypsa-earth .
    docker run -it pypsa-earth:latest
    ```
-
 2. In Visual Studio Code, add the Docker extension.
 
 3. Go to the extensions and click on the "pypsa-earth" container.
 
 4. Click on "Attach Visual Studio Code". This should open a new window.
 
-<<<<<<< HEAD
 5. Now, open the terminal and run the following command:
-=======
-   ```bash
-      .../pypsa-earth % ipython kernel install --user --name=pypsa-earth
-      .../pypsa-earth % jupyter lab
-   ```
-5. Verify or install a java redistribution from the [official website](https://www.oracle.com/java/technologies/downloads/) or equivalent.
-   To verify the successful installation the following code can be tested from bash:
->>>>>>> 05884b3a
-
    ```
    snakemake c4 -j2 solve_all_networks
    ```
-
    This should run the tutorial for you.
 
-<<<<<<< HEAD
-That's it! You should now be able to install and run the model with ease.
-=======
-<!-- readme: collaborators,contributors,restyled-commits/- -start -->
-<table>
-<tr>
-    <td align="center">
-        <a href="https://github.com/hazemful">
-            <img src="https://avatars.githubusercontent.com/u/26235356?v=4" width="100;" alt="hazemful"/>
-            <br />
-            <sub><b>Hazemful</b></sub>
-        </a>
-    </td>
-    <td align="center">
-        <a href="https://github.com/jarry7">
-            <img src="https://avatars.githubusercontent.com/u/27745389?v=4" width="100;" alt="jarry7"/>
-            <br />
-            <sub><b>Jarrad Wright</b></sub>
-        </a>
-    </td>
-    <td align="center">
-        <a href="https://github.com/fneum">
-            <img src="https://avatars.githubusercontent.com/u/29101152?v=4" width="100;" alt="fneum"/>
-            <br />
-            <sub><b>Fabian Neumann</b></sub>
-        </a>
-    </td>
-    <td align="center">
-        <a href="https://github.com/ekatef">
-            <img src="https://avatars.githubusercontent.com/u/30229437?v=4" width="100;" alt="ekatef"/>
-            <br />
-            <sub><b>Ekaterina</b></sub>
-        </a>
-    </td>
-    <td align="center">
-        <a href="https://github.com/euronion">
-            <img src="https://avatars.githubusercontent.com/u/42553970?v=4" width="100;" alt="euronion"/>
-            <br />
-            <sub><b>Euronion</b></sub>
-        </a>
-    </td>
-    <td align="center">
-        <a href="https://github.com/Justus-coded">
-            <img src="https://avatars.githubusercontent.com/u/44394641?v=4" width="100;" alt="Justus-coded"/>
-            <br />
-            <sub><b>Justus Ilemobayo</b></sub>
-        </a>
-    </td></tr>
-<tr>
-    <td align="center">
-        <a href="https://github.com/mnm-matin">
-            <img src="https://avatars.githubusercontent.com/u/45293386?v=4" width="100;" alt="mnm-matin"/>
-            <br />
-            <sub><b>Mnm-matin</b></sub>
-        </a>
-    </td>
-    <td align="center">
-        <a href="https://github.com/desenk">
-            <img src="https://avatars.githubusercontent.com/u/48335263?v=4" width="100;" alt="desenk"/>
-            <br />
-            <sub><b>Desen Kirli</b></sub>
-        </a>
-    </td>
-    <td align="center">
-        <a href="https://github.com/martacki">
-            <img src="https://avatars.githubusercontent.com/u/53824825?v=4" width="100;" alt="martacki"/>
-            <br />
-            <sub><b>Martha Frysztacki</b></sub>
-        </a>
-    </td>
-    <td align="center">
-        <a href="https://github.com/LukasFrankenQ">
-            <img src="https://avatars.githubusercontent.com/u/55196140?v=4" width="100;" alt="LukasFrankenQ"/>
-            <br />
-            <sub><b>Lukas Franken</b></sub>
-        </a>
-    </td>
-    <td align="center">
-        <a href="https://github.com/pz-max">
-            <img src="https://avatars.githubusercontent.com/u/61968949?v=4" width="100;" alt="pz-max"/>
-            <br />
-            <sub><b>Max Parzen</b></sub>
-        </a>
-    </td>
-    <td align="center">
-        <a href="https://github.com/Cesare-Caputo">
-            <img src="https://avatars.githubusercontent.com/u/62548290?v=4" width="100;" alt="Cesare-Caputo"/>
-            <br />
-            <sub><b>Cesare-Caputo</b></sub>
-        </a>
-    </td></tr>
-<tr>
-    <td align="center">
-        <a href="https://github.com/davide-f">
-            <img src="https://avatars.githubusercontent.com/u/67809479?v=4" width="100;" alt="davide-f"/>
-            <br />
-            <sub><b>Davide-f</b></sub>
-        </a>
-    </td>
-    <td align="center">
-        <a href="https://github.com/koen-vg">
-            <img src="https://avatars.githubusercontent.com/u/74298901?v=4" width="100;" alt="koen-vg"/>
-            <br />
-            <sub><b>Koen Van Greevenbroek</b></sub>
-        </a>
-    </td>
-    <td align="center">
-        <a href="https://github.com/hazemakhalek">
-            <img src="https://avatars.githubusercontent.com/u/87850910?v=4" width="100;" alt="hazemakhalek"/>
-            <br />
-            <sub><b>Hazem</b></sub>
-        </a>
-    </td>
-    <td align="center">
-        <a href="https://github.com/energyLS">
-            <img src="https://avatars.githubusercontent.com/u/89515385?v=4" width="100;" alt="energyLS"/>
-            <br />
-            <sub><b>EnergyLS</b></sub>
-        </a>
-    </td>
-    <td align="center">
-        <a href="https://github.com/AnasAlgarei">
-            <img src="https://avatars.githubusercontent.com/u/101210563?v=4" width="100;" alt="AnasAlgarei"/>
-            <br />
-            <sub><b>AnasAlgarei</b></sub>
-        </a>
-    </td>
-    <td align="center">
-        <a href="https://github.com/yerbol-akhmetov">
-            <img src="https://avatars.githubusercontent.com/u/113768325?v=4" width="100;" alt="yerbol-akhmetov"/>
-            <br />
-            <sub><b>Yerbol Akhmetov</b></sub>
-        </a>
-    </td></tr>
-<tr>
-    <td align="center">
-        <a href="https://github.com/DeniseGiub">
-            <img src="https://avatars.githubusercontent.com/u/113139589?v=4" width="100;" alt="DeniseGiub"/>
-            <br />
-            <sub><b>DeniseGiub</b></sub>
-        </a>
-    </td>
-    <td align="center">
-        <a href="https://github.com/Tomkourou">
-            <img src="https://avatars.githubusercontent.com/u/5240283?v=4" width="100;" alt="Tomkourou"/>
-            <br />
-            <sub><b>Thomas Kouroughli</b></sub>
-        </a>
-    </td>
-    <td align="center">
-        <a href="https://github.com/giacfalk">
-            <img src="https://avatars.githubusercontent.com/u/36954873?v=4" width="100;" alt="giacfalk"/>
-            <br />
-            <sub><b>Giacomo Falchetta</b></sub>
-        </a>
-    </td>
-    <td align="center">
-        <a href="https://github.com/Ekaterina-Vo">
-            <img src="https://avatars.githubusercontent.com/u/99509555?v=4" width="100;" alt="Ekaterina-Vo"/>
-            <br />
-            <sub><b>Ekaterina-Vo</b></sub>
-        </a>
-    </td>
-    <td align="center">
-        <a href="https://github.com/cschau-ieg">
-            <img src="https://avatars.githubusercontent.com/u/124347782?v=4" width="100;" alt="cschau-ieg"/>
-            <br />
-            <sub><b>Cschau-ieg</b></sub>
-        </a>
-    </td>
-    <td align="center">
-        <a href="https://github.com/Tooblippe">
-            <img src="https://avatars.githubusercontent.com/u/805313?v=4" width="100;" alt="Tooblippe"/>
-            <br />
-            <sub><b>Tobias</b></sub>
-        </a>
-    </td></tr>
-<tr>
-    <td align="center">
-        <a href="https://github.com/asolavi">
-            <img src="https://avatars.githubusercontent.com/u/131155817?v=4" width="100;" alt="asolavi"/>
-            <br />
-            <sub><b>Null</b></sub>
-        </a>
-    </td>
-    <td align="center">
-        <a href="https://github.com/carlosfv92">
-            <img src="https://avatars.githubusercontent.com/u/103258059?v=4" width="100;" alt="carlosfv92"/>
-            <br />
-            <sub><b>Carlos Fernandez</b></sub>
-        </a>
-    </td>
-    <td align="center">
-        <a href="https://github.com/EmreYorat">
-            <img src="https://avatars.githubusercontent.com/u/93644024?v=4" width="100;" alt="EmreYorat"/>
-            <br />
-            <sub><b>EmreYorat</b></sub>
-        </a>
-    </td>
-    <td align="center">
-        <a href="https://github.com/GridGrapher">
-            <img src="https://avatars.githubusercontent.com/u/127969728?v=4" width="100;" alt="GridGrapher"/>
-            <br />
-            <sub><b>GridGrapher</b></sub>
-        </a>
-    </td>
-    <td align="center">
-        <a href="https://github.com/HanaElattar">
-            <img src="https://avatars.githubusercontent.com/u/87770004?v=4" width="100;" alt="HanaElattar"/>
-            <br />
-            <sub><b>HanaElattar</b></sub>
-        </a>
-    </td>
-    <td align="center">
-        <a href="https://github.com/pitmonticone">
-            <img src="https://avatars.githubusercontent.com/u/38562595?v=4" width="100;" alt="pitmonticone"/>
-            <br />
-            <sub><b>Pietro Monticone</b></sub>
-        </a>
-    </td></tr>
-<tr>
-    <td align="center">
-        <a href="https://github.com/squoilin">
-            <img src="https://avatars.githubusercontent.com/u/4547840?v=4" width="100;" alt="squoilin"/>
-            <br />
-            <sub><b>Sylvain Quoilin</b></sub>
-        </a>
-    </td>
-    <td align="center">
-        <a href="https://github.com/juli-a-ko">
-            <img src="https://avatars.githubusercontent.com/u/126512394?v=4" width="100;" alt="juli-a-ko"/>
-            <br />
-            <sub><b>Juli-a-ko</b></sub>
-        </a>
-    </td>
-    <td align="center">
-        <a href="https://github.com/stephenjlee">
-            <img src="https://avatars.githubusercontent.com/u/11340470?v=4" width="100;" alt="stephenjlee"/>
-            <br />
-            <sub><b>Stephen J Lee</b></sub>
-        </a>
-    </td></tr>
-</table>
-<!-- readme: collaborators,contributors,restyled-commits/- -end -->
->>>>>>> 05884b3a
+
+That's it! You should now be able to run the model with ease.