--- conflicted
+++ resolved
@@ -362,7 +362,27 @@
         </a>
     </td></tr>
 <tr>
-<<<<<<< HEAD
+    <td align="center">
+        <a href="https://github.com/koen-vg">
+            <img src="https://avatars.githubusercontent.com/u/74298901?v=4" width="100;" alt="koen-vg"/>
+            <br />
+            <sub><b>Koen Van Greevenbroek</b></sub>
+        </a>
+    </td>
+    <td align="center">
+        <a href="https://github.com/carlosfv92">
+            <img src="https://avatars.githubusercontent.com/u/103258059?v=4" width="100;" alt="carlosfv92"/>
+            <br />
+            <sub><b>Carlos Fernandez</b></sub>
+        </a>
+    </td>
+    <td align="center">
+        <a href="https://github.com/koen-vg">
+            <img src="https://avatars.githubusercontent.com/u/74298901?v=4" width="100;" alt="koen-vg"/>
+            <br />
+            <sub><b>Koen Van Greevenbroek</b></sub>
+        </a>
+    </td>
     <td align="center">
         <a href="https://github.com/asolavi">
             <img src="https://avatars.githubusercontent.com/u/131155817?v=4" width="100;" alt="asolavi"/>
@@ -370,36 +390,6 @@
             <sub><b>Null</b></sub>
         </a>
     </td>
-=======
->>>>>>> b9b766f6
-    <td align="center">
-        <a href="https://github.com/koen-vg">
-            <img src="https://avatars.githubusercontent.com/u/74298901?v=4" width="100;" alt="koen-vg"/>
-            <br />
-            <sub><b>Koen Van Greevenbroek</b></sub>
-        </a>
-    </td>
-    <td align="center">
-        <a href="https://github.com/carlosfv92">
-            <img src="https://avatars.githubusercontent.com/u/103258059?v=4" width="100;" alt="carlosfv92"/>
-            <br />
-            <sub><b>Carlos Fernandez</b></sub>
-        </a>
-    </td>
-    <td align="center">
-        <a href="https://github.com/koen-vg">
-            <img src="https://avatars.githubusercontent.com/u/74298901?v=4" width="100;" alt="koen-vg"/>
-            <br />
-            <sub><b>Koen Van Greevenbroek</b></sub>
-        </a>
-    </td>
-    <td align="center">
-        <a href="https://github.com/asolavi">
-            <img src="https://avatars.githubusercontent.com/u/131155817?v=4" width="100;" alt="asolavi"/>
-            <br />
-            <sub><b>Null</b></sub>
-        </a>
-    </td>
     <td align="center">
         <a href="https://github.com/Netotse">
             <img src="https://avatars.githubusercontent.com/u/89367243?v=4" width="100;" alt="Netotse"/>
